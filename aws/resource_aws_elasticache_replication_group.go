package aws

import (
	"context"
<<<<<<< HEAD
	"errors"
=======
>>>>>>> 9263f796
	"fmt"
	"log"
	"regexp"
	"strings"
	"time"

	"github.com/aws/aws-sdk-go/aws"
	"github.com/aws/aws-sdk-go/aws/arn"
	"github.com/aws/aws-sdk-go/service/elasticache"
	"github.com/hashicorp/terraform-plugin-sdk/v2/helper/customdiff"
	"github.com/hashicorp/terraform-plugin-sdk/v2/helper/resource"
	"github.com/hashicorp/terraform-plugin-sdk/v2/helper/schema"
	"github.com/hashicorp/terraform-plugin-sdk/v2/helper/validation"
	"github.com/hashicorp/terraform-plugin-sdk/v2/terraform"
	"github.com/terraform-providers/terraform-provider-aws/aws/internal/keyvaluetags"
	"github.com/terraform-providers/terraform-provider-aws/aws/internal/service/elasticache/finder"
	"github.com/terraform-providers/terraform-provider-aws/aws/internal/service/elasticache/waiter"
	"github.com/terraform-providers/terraform-provider-aws/aws/internal/tfresource"
)

func resourceAwsElasticacheReplicationGroup() *schema.Resource {
	//lintignore:R011
	return &schema.Resource{
		Create: resourceAwsElasticacheReplicationGroupCreate,
		Read:   resourceAwsElasticacheReplicationGroupRead,
		Update: resourceAwsElasticacheReplicationGroupUpdate,
		Delete: resourceAwsElasticacheReplicationGroupDelete,
		Importer: &schema.ResourceImporter{
			State: schema.ImportStatePassthrough,
		},

		Schema: map[string]*schema.Schema{
			"apply_immediately": {
				Type:     schema.TypeBool,
				Optional: true,
				Computed: true,
			},
			"arn": {
				Type:     schema.TypeString,
				Computed: true,
			},
			"at_rest_encryption_enabled": {
				Type:     schema.TypeBool,
				Optional: true,
				Default:  false,
				ForceNew: true,
			},
			"auth_token": {
				Type:         schema.TypeString,
				Optional:     true,
				Sensitive:    true,
				ForceNew:     true,
				ValidateFunc: validateAwsElastiCacheReplicationGroupAuthToken,
			},
			"auto_minor_version_upgrade": {
				Type:     schema.TypeBool,
				Optional: true,
				Default:  true,
			},
			"automatic_failover_enabled": {
				Type:     schema.TypeBool,
				Optional: true,
				Default:  false,
			},
			"availability_zones": {
				Type:     schema.TypeSet,
				Optional: true,
				ForceNew: true,
				Elem:     &schema.Schema{Type: schema.TypeString},
				Set:      schema.HashString,
			},
			"cluster_enabled": {
				Type:     schema.TypeBool,
				Computed: true,
			},
			"cluster_mode": {
				Type:     schema.TypeList,
				Optional: true,
				// We allow Computed: true here since using number_cache_clusters
				// and a cluster mode enabled parameter_group_name will create
				// a single shard replication group with number_cache_clusters - 1
				// read replicas. Otherwise, the resource is marked ForceNew.
				Computed:     true,
				MaxItems:     1,
				ExactlyOneOf: []string{"cluster_mode", "number_cache_clusters"},
				Elem: &schema.Resource{
					Schema: map[string]*schema.Schema{
						"replicas_per_node_group": {
							Type:     schema.TypeInt,
							Required: true,
							ForceNew: true,
						},
						"num_node_groups": {
							Type:     schema.TypeInt,
							Required: true,
						},
					},
				},
			},
			"configuration_endpoint_address": {
				Type:     schema.TypeString,
				Computed: true,
			},
			"engine": {
				Type:         schema.TypeString,
				Optional:     true,
				ForceNew:     true,
				Default:      "redis",
				ValidateFunc: validation.StringInSlice([]string{"redis"}, true),
			},
			"engine_version": {
				Type:     schema.TypeString,
				Optional: true,
				Computed: true,
			},
			"maintenance_window": {
				Type:     schema.TypeString,
				Optional: true,
				Computed: true,
				StateFunc: func(val interface{}) string {
<<<<<<< HEAD
					// Elasticache always changes the maintenance to lowercase
=======
					// ElastiCache always changes the maintenance
					// to lowercase
>>>>>>> 9263f796
					return strings.ToLower(val.(string))
				},
				ValidateFunc: validateOnceAWeekWindowFormat,
			},
			"member_clusters": {
				Type:     schema.TypeSet,
				Computed: true,
				Elem:     &schema.Schema{Type: schema.TypeString},
				Set:      schema.HashString,
			},
			"multi_az_enabled": {
				Type:     schema.TypeBool,
				Optional: true,
				Default:  false,
			},
			"node_type": {
				Type:     schema.TypeString,
				Optional: true,
				Computed: true,
			},
			"notification_topic_arn": {
				Type:         schema.TypeString,
				Optional:     true,
				ValidateFunc: validateArn,
			},
			"number_cache_clusters": {
				Type:         schema.TypeInt,
				Computed:     true,
				Optional:     true,
				ExactlyOneOf: []string{"cluster_mode", "number_cache_clusters"},
			},
			"parameter_group_name": {
				Type:     schema.TypeString,
				Optional: true,
				Computed: true,
			},
			"port": {
				Type:     schema.TypeInt,
				Optional: true,
				ForceNew: true,
				DiffSuppressFunc: func(k, old, new string, d *schema.ResourceData) bool {
					// Suppress default memcached/redis ports when not defined
					if !d.IsNewResource() && new == "0" && (old == "6379" || old == "11211") {
						return true
					}
					return false
				},
			},
			"primary_endpoint_address": {
				Type:     schema.TypeString,
				Computed: true,
			},
			"reader_endpoint_address": {
				Type:     schema.TypeString,
				Computed: true,
			},
			"replication_group_description": {
				Type:     schema.TypeString,
				Required: true,
			},
			"replication_group_id": {
				Type:     schema.TypeString,
				Required: true,
				ForceNew: true,
				ValidateFunc: validation.All(
					validation.StringLenBetween(1, 40),
					validation.StringMatch(regexp.MustCompile(`^[0-9a-zA-Z-]+$`), "must contain only alphanumeric characters and hyphens"),
					validation.StringMatch(regexp.MustCompile(`^[a-zA-Z]`), "must begin with a letter"),
					validation.StringDoesNotMatch(regexp.MustCompile(`--`), "cannot contain two consecutive hyphens"),
					validation.StringDoesNotMatch(regexp.MustCompile(`-$`), "cannot end with a hyphen"),
				),
				StateFunc: func(val interface{}) string {
					return strings.ToLower(val.(string))
				},
			},
			"security_group_names": {
				Type:     schema.TypeSet,
				Optional: true,
				Computed: true,
				ForceNew: true,
				Elem:     &schema.Schema{Type: schema.TypeString},
				Set:      schema.HashString,
			},
			"security_group_ids": {
				Type:     schema.TypeSet,
				Optional: true,
				Computed: true,
				Elem:     &schema.Schema{Type: schema.TypeString},
				Set:      schema.HashString,
			},
			// A single-element string list containing an Amazon Resource Name (ARN) that
			// uniquely identifies a Redis RDB snapshot file stored in Amazon S3. The snapshot
			// file will be used to populate the node group.
			//
			// See also:
			// https://github.com/aws/aws-sdk-go/blob/4862a174f7fc92fb523fc39e68f00b87d91d2c3d/service/elasticache/api.go#L2079
			"snapshot_arns": {
				Type:     schema.TypeSet,
				Optional: true,
				ForceNew: true,
				Elem: &schema.Schema{
					Type:         schema.TypeString,
					ValidateFunc: validateArn,
				},
				Set: schema.HashString,
			},
			"snapshot_retention_limit": {
				Type:         schema.TypeInt,
				Optional:     true,
				ValidateFunc: validation.IntAtMost(35),
			},
			"snapshot_window": {
				Type:         schema.TypeString,
				Optional:     true,
				Computed:     true,
				ValidateFunc: validateOnceADayWindowFormat,
			},
			"snapshot_name": {
				Type:     schema.TypeString,
				Optional: true,
				ForceNew: true,
			},
			"subnet_group_name": {
				Type:     schema.TypeString,
				Optional: true,
				Computed: true,
				ForceNew: true,
			},
			"tags": tagsSchema(),
			"transit_encryption_enabled": {
				Type:     schema.TypeBool,
				Optional: true,
				Default:  false,
				ForceNew: true,
			},
			"kms_key_id": {
				Type:     schema.TypeString,
				ForceNew: true,
				Optional: true,
			},
			"final_snapshot_identifier": {
				Type:     schema.TypeString,
				Optional: true,
			},
		},
		SchemaVersion: 1,

		// SchemaVersion: 1 did not include any state changes via MigrateState.
		// Perform a no-operation state upgrade for Terraform 0.12 compatibility.
		// Future state migrations should be performed with StateUpgraders.
		MigrateState: func(v int, inst *terraform.InstanceState, meta interface{}) (*terraform.InstanceState, error) {
			return inst, nil
		},

		Timeouts: &schema.ResourceTimeout{
			Create: schema.DefaultTimeout(waiter.ReplicationGroupDefaultCreatedTimeout),
			Delete: schema.DefaultTimeout(waiter.ReplicationGroupDefaultDeletedTimeout),
			Update: schema.DefaultTimeout(waiter.ReplicationGroupDefaultUpdatedTimeout),
		},

		CustomizeDiff: customdiff.Sequence(
<<<<<<< HEAD
			func(_ context.Context, diff *schema.ResourceDiff, v interface{}) error {
				if v := diff.Get("multi_az_enabled").(bool); !v {
					return nil
				}
				if v := diff.Get("automatic_failover_enabled").(bool); !v {
					return errors.New(`automatic_failover_enabled must be true if multi_az_enabled is true`)
				}
				return nil
			},
			func(_ context.Context, diff *schema.ResourceDiff, v interface{}) error {
				if v := diff.Get("automatic_failover_enabled").(bool); !v {
					return nil
				}

				if v, ok := diff.GetOkExists("number_cache_clusters"); ok {
					if v.(int) > 1 {
						return nil
					}
					return errors.New(`if automatic_failover_enabled is true, number_cache_clusters must be greater than 1`)
				}

				if v, ok := diff.GetOkExists("cluster_mode.0.replicas_per_node_group"); ok {
					if v.(int) > 0 {
						return nil
					}
					return errors.New(`if automatic_failover_enabled is true, cluster_mode[0].replicas_per_node_group must be greater than 0`)
				}

				return nil
			},
=======
			customdiff.ComputedIf("member_clusters", func(ctx context.Context, diff *schema.ResourceDiff, meta interface{}) bool {
				return diff.HasChange("number_cache_clusters") || diff.HasChange("cluster_mode.0.num_node_groups")
			}),
>>>>>>> 9263f796
		),
	}
}

func resourceAwsElasticacheReplicationGroupCreate(d *schema.ResourceData, meta interface{}) error {
	conn := meta.(*AWSClient).elasticacheconn

	tags := keyvaluetags.New(d.Get("tags").(map[string]interface{})).IgnoreAws().ElasticacheTags()
	params := &elasticache.CreateReplicationGroupInput{
		ReplicationGroupId:          aws.String(d.Get("replication_group_id").(string)),
		ReplicationGroupDescription: aws.String(d.Get("replication_group_description").(string)),
		AutomaticFailoverEnabled:    aws.Bool(d.Get("automatic_failover_enabled").(bool)),
		AutoMinorVersionUpgrade:     aws.Bool(d.Get("auto_minor_version_upgrade").(bool)),
		CacheNodeType:               aws.String(d.Get("node_type").(string)),
		Engine:                      aws.String(d.Get("engine").(string)),
		Tags:                        tags,
	}

	if v, ok := d.GetOk("engine_version"); ok {
		params.EngineVersion = aws.String(v.(string))
	}

	if preferredAzs := d.Get("availability_zones").(*schema.Set); preferredAzs.Len() > 0 {
		params.PreferredCacheClusterAZs = expandStringSet(preferredAzs)
	}

	if v, ok := d.GetOk("parameter_group_name"); ok {
		params.CacheParameterGroupName = aws.String(v.(string))
	}

	if v, ok := d.GetOk("port"); ok {
		params.Port = aws.Int64(int64(v.(int)))
	}

	if v, ok := d.GetOk("subnet_group_name"); ok {
		params.CacheSubnetGroupName = aws.String(v.(string))
	}

	if SGNames := d.Get("security_group_names").(*schema.Set); SGNames.Len() > 0 {
		params.CacheSecurityGroupNames = expandStringSet(SGNames)
	}

	if SGIds := d.Get("security_group_ids").(*schema.Set); SGIds.Len() > 0 {
		params.SecurityGroupIds = expandStringSet(SGIds)
	}

	if snaps := d.Get("snapshot_arns").(*schema.Set); snaps.Len() > 0 {
		params.SnapshotArns = expandStringSet(snaps)
	}

	if v, ok := d.GetOk("maintenance_window"); ok {
		params.PreferredMaintenanceWindow = aws.String(v.(string))
	}

	if _, ok := d.GetOk("multi_az_enabled"); ok {
		params.MultiAZEnabled = aws.Bool(d.Get("multi_az_enabled").(bool))
	}

	if v, ok := d.GetOk("notification_topic_arn"); ok {
		params.NotificationTopicArn = aws.String(v.(string))
	}

	if v, ok := d.GetOk("kms_key_id"); ok {
		params.KmsKeyId = aws.String(v.(string))
	}

	if v, ok := d.GetOk("snapshot_retention_limit"); ok {
		params.SnapshotRetentionLimit = aws.Int64(int64(v.(int)))
	}

	if v, ok := d.GetOk("snapshot_window"); ok {
		params.SnapshotWindow = aws.String(v.(string))
	}

	if v, ok := d.GetOk("snapshot_name"); ok {
		params.SnapshotName = aws.String(v.(string))
	}

	if _, ok := d.GetOk("transit_encryption_enabled"); ok {
		params.TransitEncryptionEnabled = aws.Bool(d.Get("transit_encryption_enabled").(bool))
	}

	if _, ok := d.GetOk("at_rest_encryption_enabled"); ok {
		params.AtRestEncryptionEnabled = aws.Bool(d.Get("at_rest_encryption_enabled").(bool))
	}

	if v, ok := d.GetOk("auth_token"); ok {
		params.AuthToken = aws.String(v.(string))
	}

	if clusterMode, ok := d.GetOk("cluster_mode"); ok {
		clusterModeList := clusterMode.([]interface{})
		attributes := clusterModeList[0].(map[string]interface{})

		if v, ok := attributes["num_node_groups"]; ok {
			params.NumNodeGroups = aws.Int64(int64(v.(int)))
		}

		if v, ok := attributes["replicas_per_node_group"]; ok {
			params.ReplicasPerNodeGroup = aws.Int64(int64(v.(int)))
		}
	}

	if cacheClusters, ok := d.GetOk("number_cache_clusters"); ok {
		params.NumCacheClusters = aws.Int64(int64(cacheClusters.(int)))
	}

	resp, err := conn.CreateReplicationGroup(params)
	if err != nil {
		return fmt.Errorf("Error creating ElastiCache Replication Group: %w", err)
	}

	d.SetId(aws.StringValue(resp.ReplicationGroup.ReplicationGroupId))

	_, err = waiter.ReplicationGroupAvailable(conn, d.Id(), d.Timeout(schema.TimeoutCreate))
	if err != nil {
		return fmt.Errorf("error waiting for ElastiCache Replication Group (%s) to be created: %w", d.Id(), err)
	}

	return resourceAwsElasticacheReplicationGroupRead(d, meta)
}

func resourceAwsElasticacheReplicationGroupRead(d *schema.ResourceData, meta interface{}) error {
	conn := meta.(*AWSClient).elasticacheconn
	ignoreTagsConfig := meta.(*AWSClient).IgnoreTagsConfig

	rgp, err := finder.ReplicationGroupByID(conn, d.Id())
	if !d.IsNewResource() && tfresource.NotFound(err) {
		log.Printf("[WARN] ElastiCache Replication Group (%s) not found, removing from state", d.Id())
		d.SetId("")
		return nil
	}
	if err != nil {
		return err
	}

	if aws.StringValue(rgp.Status) == "deleting" {
		log.Printf("[WARN] ElastiCache Replication Group (%s) is currently in the `deleting` status, removing from state", d.Id())
		d.SetId("")
		return nil
	}

	if rgp.AutomaticFailover != nil {
		switch strings.ToLower(aws.StringValue(rgp.AutomaticFailover)) {
		case elasticache.AutomaticFailoverStatusDisabled, elasticache.AutomaticFailoverStatusDisabling:
			d.Set("automatic_failover_enabled", false)
		case elasticache.AutomaticFailoverStatusEnabled, elasticache.AutomaticFailoverStatusEnabling:
			d.Set("automatic_failover_enabled", true)
		default:
			log.Printf("Unknown AutomaticFailover state %q", aws.StringValue(rgp.AutomaticFailover))
		}
	}

	if rgp.MultiAZ != nil {
		switch strings.ToLower(aws.StringValue(rgp.MultiAZ)) {
		case elasticache.MultiAZStatusEnabled:
			d.Set("multi_az_enabled", true)
		case elasticache.MultiAZStatusDisabled:
			d.Set("multi_az_enabled", false)
		default:
			log.Printf("Unknown MultiAZ state %q", aws.StringValue(rgp.MultiAZ))
		}
	}

	d.Set("kms_key_id", rgp.KmsKeyId)
	d.Set("replication_group_description", rgp.Description)
	d.Set("number_cache_clusters", len(rgp.MemberClusters))
	if err := d.Set("member_clusters", flattenStringSet(rgp.MemberClusters)); err != nil {
		return fmt.Errorf("error setting member_clusters: %w", err)
	}
	if err := d.Set("cluster_mode", flattenElasticacheNodeGroupsToClusterMode(rgp.NodeGroups)); err != nil {
		return fmt.Errorf("error setting cluster_mode attribute: %w", err)
	}
	d.Set("cluster_enabled", rgp.ClusterEnabled)
	d.Set("replication_group_id", rgp.ReplicationGroupId)
	d.Set("arn", rgp.ARN)

	if rgp.NodeGroups != nil {
		if len(rgp.NodeGroups[0].NodeGroupMembers) == 0 {
			return nil
		}

		cacheCluster := *rgp.NodeGroups[0].NodeGroupMembers[0]

		res, err := conn.DescribeCacheClusters(&elasticache.DescribeCacheClustersInput{
			CacheClusterId:    cacheCluster.CacheClusterId,
			ShowCacheNodeInfo: aws.Bool(true),
		})
		if err != nil {
			return err
		}

		if len(res.CacheClusters) == 0 {
			return nil
		}

		c := res.CacheClusters[0]
		d.Set("node_type", c.CacheNodeType)
		d.Set("engine", c.Engine)
		d.Set("engine_version", c.EngineVersion)
		d.Set("subnet_group_name", c.CacheSubnetGroupName)
		d.Set("security_group_names", flattenElastiCacheSecurityGroupNames(c.CacheSecurityGroups))
		d.Set("security_group_ids", flattenElastiCacheSecurityGroupIds(c.SecurityGroups))

		if c.CacheParameterGroup != nil {
			d.Set("parameter_group_name", c.CacheParameterGroup.CacheParameterGroupName)
		}

		d.Set("maintenance_window", c.PreferredMaintenanceWindow)
		d.Set("snapshot_window", rgp.SnapshotWindow)
		d.Set("snapshot_retention_limit", rgp.SnapshotRetentionLimit)

		if rgp.ConfigurationEndpoint != nil {
			d.Set("port", rgp.ConfigurationEndpoint.Port)
			d.Set("configuration_endpoint_address", rgp.ConfigurationEndpoint.Address)
		} else {
			d.Set("port", rgp.NodeGroups[0].PrimaryEndpoint.Port)
			d.Set("primary_endpoint_address", rgp.NodeGroups[0].PrimaryEndpoint.Address)
			d.Set("reader_endpoint_address", rgp.NodeGroups[0].ReaderEndpoint.Address)
		}

		d.Set("auto_minor_version_upgrade", c.AutoMinorVersionUpgrade)
		d.Set("at_rest_encryption_enabled", c.AtRestEncryptionEnabled)
		d.Set("transit_encryption_enabled", c.TransitEncryptionEnabled)

		if c.AuthTokenEnabled != nil && !aws.BoolValue(c.AuthTokenEnabled) {
			d.Set("auth_token", nil)
		}

		arn := arn.ARN{
			Partition: meta.(*AWSClient).partition,
			Service:   "elasticache",
			Region:    meta.(*AWSClient).region,
			AccountID: meta.(*AWSClient).accountid,
			Resource:  fmt.Sprintf("cluster:%s", aws.StringValue(c.CacheClusterId)),
		}.String()

		tags, err := keyvaluetags.ElasticacheListTags(conn, arn)

		if err != nil {
			return fmt.Errorf("error listing tags for resource (%s): %w", arn, err)
		}

		if err := d.Set("tags", tags.IgnoreAws().IgnoreConfig(ignoreTagsConfig).Map()); err != nil {
			return fmt.Errorf("error setting tags: %w", err)
		}
	}

	return nil
}

func resourceAwsElasticacheReplicationGroupUpdate(d *schema.ResourceData, meta interface{}) error {
	conn := meta.(*AWSClient).elasticacheconn

	if d.HasChange("cluster_mode.0.num_node_groups") {
		err := elasticacheReplicationGroupModifyShardConfiguration(conn, d)
		if err != nil {
			return fmt.Errorf("error modifying ElastiCache Replication Group (%s) shard configuration: %w", d.Id(), err)
		}
	} else if d.HasChange("number_cache_clusters") {
		err := elasticacheReplicationGroupModifyNumCacheClusters(conn, d)
		if err != nil {
<<<<<<< HEAD
			return fmt.Errorf("error waiting for Elasticache Replication Group (%s) shard reconfiguration completion: %w", d.Id(), err)
		}
	}

	if d.HasChange("number_cache_clusters") {
		o, n := d.GetChange("number_cache_clusters")
		oldNumberCacheClusters := o.(int)
		newNumberCacheClusters := n.(int)

		// We will try to use similar naming to the console, which are 1 indexed: RGID-001 through RGID-006
		var addClusterIDs, removeClusterIDs []string
		for clusterID := oldNumberCacheClusters + 1; clusterID <= newNumberCacheClusters; clusterID++ {
			addClusterIDs = append(addClusterIDs, fmt.Sprintf("%s-%03d", d.Id(), clusterID))
		}
		for clusterID := oldNumberCacheClusters; clusterID >= (newNumberCacheClusters + 1); clusterID-- {
			removeClusterIDs = append(removeClusterIDs, fmt.Sprintf("%s-%03d", d.Id(), clusterID))
		}

		if len(addClusterIDs) > 0 {
			// Kick off all the Cache Cluster creations
			for _, cacheClusterID := range addClusterIDs {
				input := &elasticache.CreateCacheClusterInput{
					CacheClusterId:     aws.String(cacheClusterID),
					ReplicationGroupId: aws.String(d.Id()),
				}
				_, err := createElasticacheCacheCluster(conn, input)
				if err != nil {
					// Future enhancement: we could retry creation with random ID on naming collision
					// if isAWSErr(err, elasticache.ErrCodeCacheClusterAlreadyExistsFault, "") { ... }
					return fmt.Errorf("error creating Elasticache Cache Cluster (adding replica): %w", err)
				}
			}

			// Wait for all Cache Cluster creations
			for _, cacheClusterID := range addClusterIDs {
				err := waitForCreateElasticacheCacheCluster(conn, cacheClusterID, d.Timeout(schema.TimeoutUpdate))
				if err != nil {
					return fmt.Errorf("error waiting for Elasticache Cache Cluster (%s) to be created (adding replica): %w", cacheClusterID, err)
				}
			}
		}

		if len(removeClusterIDs) > 0 {
			// Cannot reassign primary cluster ID while automatic failover is enabled
			// If we temporarily disable automatic failover, ensure we re-enable it
			reEnableAutomaticFailover := false

			// Kick off all the Cache Cluster deletions
			for _, cacheClusterID := range removeClusterIDs {
				var finalSnapshotID = d.Get("final_snapshot_identifier").(string)
				err := deleteElasticacheCacheCluster(conn, cacheClusterID, finalSnapshotID)
				if err != nil {
					// Future enhancement: we could retry deletion with random existing ID on missing name
					// if isAWSErr(err, elasticache.ErrCodeCacheClusterNotFoundFault, "") { ... }
					if !isAWSErr(err, elasticache.ErrCodeInvalidCacheClusterStateFault, "serving as primary") {
						return fmt.Errorf("error deleting Elasticache Cache Cluster (%s) (removing replica): %w", cacheClusterID, err)
					}

					// Use Replication Group MemberClusters to find a new primary cache cluster ID
					// that is not in removeClusterIDs
					newPrimaryClusterID := ""

					describeReplicationGroupInput := &elasticache.DescribeReplicationGroupsInput{
						ReplicationGroupId: aws.String(d.Id()),
					}
					log.Printf("[DEBUG] Reading Elasticache Replication Group: %s", describeReplicationGroupInput)
					output, err := conn.DescribeReplicationGroups(describeReplicationGroupInput)
					if err != nil {
						return fmt.Errorf("error reading Elasticache Replication Group (%s) to determine new primary: %w", d.Id(), err)
					}
					if output == nil || len(output.ReplicationGroups) == 0 || len(output.ReplicationGroups[0].MemberClusters) == 0 {
						return fmt.Errorf("error reading Elasticache Replication Group (%s) to determine new primary: missing replication group information", d.Id())
					}

					for _, memberClusterPtr := range output.ReplicationGroups[0].MemberClusters {
						memberCluster := aws.StringValue(memberClusterPtr)
						memberClusterInRemoveClusterIDs := false
						for _, removeClusterID := range removeClusterIDs {
							if memberCluster == removeClusterID {
								memberClusterInRemoveClusterIDs = true
								break
							}
						}
						if !memberClusterInRemoveClusterIDs {
							newPrimaryClusterID = memberCluster
							break
						}
					}
					if newPrimaryClusterID == "" {
						return fmt.Errorf("error reading Elasticache Replication Group (%s) to determine new primary: unable to assign new primary", d.Id())
					}

					// Disable automatic failover if enabled
					// Must be applied previous to trying to set new primary
					// InvalidReplicationGroupState: Cannot manually promote a new master cache cluster while autofailover is enabled
					if aws.StringValue(output.ReplicationGroups[0].AutomaticFailover) == elasticache.AutomaticFailoverStatusEnabled {
						// Be kind and rewind
						if d.Get("automatic_failover_enabled").(bool) {
							reEnableAutomaticFailover = true
						}

						err = resourceAwsElasticacheReplicationGroupDisableAutomaticFailover(conn, d.Id(), d.Timeout(schema.TimeoutUpdate))
						if err != nil {
							return fmt.Errorf("error disabling Elasticache Replication Group (%s) automatic failover: %w", d.Id(), err)
						}
					}

					// Set new primary
					err = resourceAwsElasticacheReplicationGroupSetPrimaryClusterID(conn, d.Id(), newPrimaryClusterID, d.Timeout(schema.TimeoutUpdate))
					if err != nil {
						return fmt.Errorf("error changing Elasticache Replication Group (%s) primary cluster: %w", d.Id(), err)
					}

					// Finally retry deleting the cache cluster
					var finalSnapshotID = d.Get("final_snapshot_identifier").(string)
					err = deleteElasticacheCacheCluster(conn, cacheClusterID, finalSnapshotID)
					if err != nil {
						return fmt.Errorf("error deleting Elasticache Cache Cluster (%s) (removing replica after setting new primary): %w", cacheClusterID, err)
					}
				}
			}

			// Wait for all Cache Cluster deletions
			for _, cacheClusterID := range removeClusterIDs {
				err := waitForDeleteElasticacheCacheCluster(conn, cacheClusterID, d.Timeout(schema.TimeoutUpdate))
				if err != nil {
					return fmt.Errorf("error waiting for Elasticache Cache Cluster (%s) to be deleted (removing replica): %w", cacheClusterID, err)
				}
			}

			// Re-enable automatic failover if we needed to temporarily disable it
			if reEnableAutomaticFailover {
				err := resourceAwsElasticacheReplicationGroupEnableAutomaticFailover(conn, d.Id(), d.Timeout(schema.TimeoutUpdate))
				if err != nil {
					return fmt.Errorf("error re-enabling Elasticache Replication Group (%s) automatic failover: %w", d.Id(), err)
				}
			}
=======
			return fmt.Errorf("error modifying ElastiCache Replication Group (%s) clusters: %w", d.Id(), err)
>>>>>>> 9263f796
		}
	}

	requestUpdate := false
	params := &elasticache.ModifyReplicationGroupInput{
		ApplyImmediately:   aws.Bool(d.Get("apply_immediately").(bool)),
		ReplicationGroupId: aws.String(d.Id()),
	}

	if d.HasChange("replication_group_description") {
		params.ReplicationGroupDescription = aws.String(d.Get("replication_group_description").(string))
		requestUpdate = true
	}

	if d.HasChange("automatic_failover_enabled") {
		params.AutomaticFailoverEnabled = aws.Bool(d.Get("automatic_failover_enabled").(bool))
		requestUpdate = true
	}

	if d.HasChange("auto_minor_version_upgrade") {
		params.AutoMinorVersionUpgrade = aws.Bool(d.Get("auto_minor_version_upgrade").(bool))
		requestUpdate = true
	}

	if d.HasChange("security_group_ids") {
		if attr := d.Get("security_group_ids").(*schema.Set); attr.Len() > 0 {
			params.SecurityGroupIds = expandStringSet(attr)
			requestUpdate = true
		}
	}

	if d.HasChange("security_group_names") {
		if attr := d.Get("security_group_names").(*schema.Set); attr.Len() > 0 {
			params.CacheSecurityGroupNames = expandStringSet(attr)
			requestUpdate = true
		}
	}

	if d.HasChange("maintenance_window") {
		params.PreferredMaintenanceWindow = aws.String(d.Get("maintenance_window").(string))
		requestUpdate = true
	}

	if d.HasChange("multi_az_enabled") {
		params.MultiAZEnabled = aws.Bool(d.Get("multi_az_enabled").(bool))
		requestUpdate = true
	}

	if d.HasChange("notification_topic_arn") {
		params.NotificationTopicArn = aws.String(d.Get("notification_topic_arn").(string))
		requestUpdate = true
	}

	if d.HasChange("parameter_group_name") {
		params.CacheParameterGroupName = aws.String(d.Get("parameter_group_name").(string))
		requestUpdate = true
	}

	if d.HasChange("engine_version") {
		params.EngineVersion = aws.String(d.Get("engine_version").(string))
		requestUpdate = true
	}

	if d.HasChange("snapshot_retention_limit") {
		// This is a real hack to set the Snapshotting Cluster ID to be the first Cluster in the RG
		o, _ := d.GetChange("snapshot_retention_limit")
		if o.(int) == 0 {
			params.SnapshottingClusterId = aws.String(fmt.Sprintf("%s-001", d.Id()))
		}

		params.SnapshotRetentionLimit = aws.Int64(int64(d.Get("snapshot_retention_limit").(int)))
		requestUpdate = true
	}

	if d.HasChange("snapshot_window") {
		params.SnapshotWindow = aws.String(d.Get("snapshot_window").(string))
		requestUpdate = true
	}

	if d.HasChange("node_type") {
		params.CacheNodeType = aws.String(d.Get("node_type").(string))
		requestUpdate = true
	}

	if requestUpdate {
		err := resourceAwsElasticacheReplicationGroupModify(conn, d.Timeout(schema.TimeoutUpdate), params)
		if err != nil {
<<<<<<< HEAD
			return fmt.Errorf("error updating Elasticache Replication Group (%s): %w", d.Id(), err)
=======
			return fmt.Errorf("error updating ElastiCache Replication Group (%s): %w", d.Id(), err)
>>>>>>> 9263f796
		}
	}

	if d.HasChange("tags") {
		clusters := d.Get("member_clusters").(*schema.Set).List()

		for _, cluster := range clusters {

			arn := arn.ARN{
				Partition: meta.(*AWSClient).partition,
				Service:   "elasticache",
				Region:    meta.(*AWSClient).region,
				AccountID: meta.(*AWSClient).accountid,
				Resource:  fmt.Sprintf("cluster:%s", cluster),
			}.String()

			o, n := d.GetChange("tags")
			if err := keyvaluetags.ElasticacheUpdateTags(conn, arn, o, n); err != nil {
				return fmt.Errorf("error updating tags: %w", err)
			}
		}
	}

	return resourceAwsElasticacheReplicationGroupRead(d, meta)
}

func resourceAwsElasticacheReplicationGroupDelete(d *schema.ResourceData, meta interface{}) error {
	conn := meta.(*AWSClient).elasticacheconn

	var finalSnapshotID = d.Get("final_snapshot_identifier").(string)
	err := deleteElasticacheReplicationGroup(d.Id(), conn, finalSnapshotID, d.Timeout(schema.TimeoutDelete))
	if err != nil {
		return fmt.Errorf("error deleting ElastiCache Replication Group (%s): %w", d.Id(), err)
	}

	return nil
}

<<<<<<< HEAD
func cacheReplicationGroupStateRefreshFunc(conn *elasticache.ElastiCache, replicationGroupID string, pending []string) resource.StateRefreshFunc {
	return func() (interface{}, string, error) {
		resp, err := conn.DescribeReplicationGroups(&elasticache.DescribeReplicationGroupsInput{
			ReplicationGroupId: aws.String(replicationGroupID),
		})
		if err != nil {
			if isAWSErr(err, elasticache.ErrCodeReplicationGroupNotFoundFault, "") {
				log.Printf("[DEBUG] Replication Group Not Found")
				return nil, "", nil
			}

			log.Printf("[ERROR] cacheClusterReplicationGroupStateRefreshFunc: %s", err)
			return nil, "", err
		}

		if len(resp.ReplicationGroups) == 0 {
			return nil, "", fmt.Errorf("Error: no Cache Replication Groups found for id (%s)", replicationGroupID)
		}

		var rg *elasticache.ReplicationGroup
		for _, replicationGroup := range resp.ReplicationGroups {
			rgID := aws.StringValue(replicationGroup.ReplicationGroupId)
			if rgID == replicationGroupID {
				log.Printf("[DEBUG] Found matching ElastiCache Replication Group: %s", rgID)
				rg = replicationGroup
			}
		}

		if rg == nil {
			return nil, "", fmt.Errorf("Error: no matching ElastiCache Replication Group for id (%s)", replicationGroupID)
		}

		log.Printf("[DEBUG] ElastiCache Replication Group (%s) status: %v", replicationGroupID, aws.StringValue(rg.Status))

		// return the current state if it's in the pending array
		for _, p := range pending {
			log.Printf("[DEBUG] ElastiCache: checking pending state (%s) for Replication Group (%s), Replication Group status: %s", pending, replicationGroupID, aws.StringValue(rg.Status))
			s := aws.StringValue(rg.Status)
			if p == s {
				log.Printf("[DEBUG] Return with status: %v", aws.StringValue(rg.Status))
				return s, p, nil
			}
		}

		return rg, aws.StringValue(rg.Status), nil
	}
}

func deleteElasticacheReplicationGroup(replicationGroupID string, conn *elasticache.ElastiCache, finalSnapshotID string) error {
=======
func deleteElasticacheReplicationGroup(replicationGroupID string, conn *elasticache.ElastiCache, finalSnapshotID string, timeout time.Duration) error {
>>>>>>> 9263f796
	input := &elasticache.DeleteReplicationGroupInput{
		ReplicationGroupId: aws.String(replicationGroupID),
	}
	if finalSnapshotID != "" {
		input.FinalSnapshotIdentifier = aws.String(finalSnapshotID)
	}

	// 10 minutes should give any creating/deleting cache clusters or snapshots time to complete
	err := resource.Retry(10*time.Minute, func() *resource.RetryError {
		_, err := conn.DeleteReplicationGroup(input)
		if isAWSErr(err, elasticache.ErrCodeReplicationGroupNotFoundFault, "") {
			return nil
		}
		// Cache Cluster is creating/deleting or Replication Group is snapshotting
		// InvalidReplicationGroupState: Cache cluster tf-acc-test-uqhe-003 is not in a valid state to be deleted
		if isAWSErr(err, elasticache.ErrCodeInvalidReplicationGroupStateFault, "") {
			return resource.RetryableError(err)
		}
		if err != nil {
			return resource.NonRetryableError(err)
		}
		return nil
	})
	if isResourceTimeoutError(err) {
		_, err = conn.DeleteReplicationGroup(input)
	}

	if isAWSErr(err, elasticache.ErrCodeReplicationGroupNotFoundFault, "") {
		return nil
	}
	if err != nil {
		return err
	}

	_, err = waiter.ReplicationGroupDeleted(conn, replicationGroupID, timeout)
	if err != nil {
		return err
	}

	return nil
}

func flattenElasticacheNodeGroupsToClusterMode(nodeGroups []*elasticache.NodeGroup) []map[string]interface{} {
	if len(nodeGroups) == 0 {
		return []map[string]interface{}{}
	}

	m := map[string]interface{}{
		"num_node_groups":         len(nodeGroups),
		"replicas_per_node_group": (len(nodeGroups[0].NodeGroupMembers) - 1),
	}
	return []map[string]interface{}{m}
}

<<<<<<< HEAD
func resourceAwsElasticacheReplicationGroupDisableAutomaticFailover(conn *elasticache.ElastiCache, replicationGroupID string, timeout time.Duration) error {
	return resourceAwsElasticacheReplicationGroupModify(conn, timeout, &elasticache.ModifyReplicationGroupInput{
		ReplicationGroupId:       aws.String(replicationGroupID),
		ApplyImmediately:         aws.Bool(true),
		AutomaticFailoverEnabled: aws.Bool(false),
		MultiAZEnabled:           aws.Bool(false),
	})
}

func resourceAwsElasticacheReplicationGroupEnableAutomaticFailover(conn *elasticache.ElastiCache, replicationGroupID string, timeout time.Duration) error {
	return resourceAwsElasticacheReplicationGroupModify(conn, timeout, &elasticache.ModifyReplicationGroupInput{
		ReplicationGroupId:       aws.String(replicationGroupID),
		ApplyImmediately:         aws.Bool(true),
		AutomaticFailoverEnabled: aws.Bool(true),
		MultiAZEnabled:           aws.Bool(true),
	})
}

func resourceAwsElasticacheReplicationGroupSetPrimaryClusterID(conn *elasticache.ElastiCache, replicationGroupID, primaryClusterID string, timeout time.Duration) error {
	return resourceAwsElasticacheReplicationGroupModify(conn, timeout, &elasticache.ModifyReplicationGroupInput{
		ReplicationGroupId: aws.String(replicationGroupID),
		ApplyImmediately:   aws.Bool(true),
		PrimaryClusterId:   aws.String(primaryClusterID),
	})
}

func resourceAwsElasticacheReplicationGroupModify(conn *elasticache.ElastiCache, timeout time.Duration, input *elasticache.ModifyReplicationGroupInput) error {
	_, err := conn.ModifyReplicationGroup(input)
	if err != nil {
		return err
	}
	return waitForModifyElasticacheReplicationGroup(conn, aws.StringValue(input.ReplicationGroupId), timeout)
}

func waitForModifyElasticacheReplicationGroup(conn *elasticache.ElastiCache, replicationGroupID string, timeout time.Duration) error {
	pending := []string{"creating", "modifying", "snapshotting"}
	stateConf := &resource.StateChangeConf{
		Pending:    pending,
		Target:     []string{"available"},
		Refresh:    cacheReplicationGroupStateRefreshFunc(conn, replicationGroupID, pending),
		Timeout:    timeout,
		MinTimeout: 10 * time.Second,
		Delay:      30 * time.Second,
=======
func validateAwsElastiCacheReplicationGroupEngine(v interface{}, k string) (ws []string, errors []error) {
	if strings.ToLower(v.(string)) != "redis" {
		errors = append(errors, fmt.Errorf("The only acceptable Engine type when using Replication Groups is Redis"))
	}
	return
}

func elasticacheReplicationGroupModifyShardConfiguration(conn *elasticache.ElastiCache, d *schema.ResourceData) error {
	o, n := d.GetChange("cluster_mode.0.num_node_groups")
	oldNumNodeGroups := o.(int)
	newNumNodeGroups := n.(int)

	input := &elasticache.ModifyReplicationGroupShardConfigurationInput{
		ApplyImmediately:   aws.Bool(true),
		NodeGroupCount:     aws.Int64(int64(newNumNodeGroups)),
		ReplicationGroupId: aws.String(d.Id()),
	}

	if oldNumNodeGroups > newNumNodeGroups {
		// Node Group IDs are 1 indexed: 0001 through 0015
		// Loop from highest old ID until we reach highest new ID
		nodeGroupsToRemove := []string{}
		for i := oldNumNodeGroups; i > newNumNodeGroups; i-- {
			nodeGroupID := fmt.Sprintf("%04d", i)
			nodeGroupsToRemove = append(nodeGroupsToRemove, nodeGroupID)
		}
		input.NodeGroupsToRemove = aws.StringSlice(nodeGroupsToRemove)
	}

	log.Printf("[DEBUG] Modifying ElastiCache Replication Group (%s) shard configuration: %s", d.Id(), input)
	_, err := conn.ModifyReplicationGroupShardConfiguration(input)
	if err != nil {
		return fmt.Errorf("error modifying ElastiCache Replication Group shard configuration: %w", err)
>>>>>>> 9263f796
	}

	_, err = waiter.ReplicationGroupAvailable(conn, d.Id(), d.Timeout(schema.TimeoutUpdate))
	if err != nil {
		return fmt.Errorf("error waiting for ElastiCache Replication Group (%s) shard reconfiguration completion: %w", d.Id(), err)
	}

	return nil
}

func elasticacheReplicationGroupModifyNumCacheClusters(conn *elasticache.ElastiCache, d *schema.ResourceData) error {
	o, n := d.GetChange("number_cache_clusters")
	oldNumberCacheClusters := o.(int)
	newNumberCacheClusters := n.(int)

	var err error
	if newNumberCacheClusters > oldNumberCacheClusters {
		err = elasticacheReplicationGroupIncreaseNumCacheClusters(conn, d.Id(), newNumberCacheClusters, d.Timeout(schema.TimeoutUpdate))
	} else if newNumberCacheClusters < oldNumberCacheClusters {
		err = elasticacheReplicationGroupDecreaseNumCacheClusters(conn, d.Id(), newNumberCacheClusters, d.Timeout(schema.TimeoutUpdate))
	}
	return err
<<<<<<< HEAD
=======
}

func elasticacheReplicationGroupIncreaseNumCacheClusters(conn *elasticache.ElastiCache, replicationGroupID string, newNumberCacheClusters int, timeout time.Duration) error {
	input := &elasticache.IncreaseReplicaCountInput{
		ApplyImmediately:   aws.Bool(true),
		NewReplicaCount:    aws.Int64(int64(newNumberCacheClusters - 1)),
		ReplicationGroupId: aws.String(replicationGroupID),
	}
	_, err := conn.IncreaseReplicaCount(input)
	if err != nil {
		return fmt.Errorf("error adding ElastiCache Replication Group (%s) replicas: %w", replicationGroupID, err)
	}

	_, err = waiter.ReplicationGroupMemberClustersAvailable(conn, replicationGroupID, timeout)
	if err != nil {
		return fmt.Errorf("error waiting for ElastiCache Replication Group (%s) replica addition: %w", replicationGroupID, err)
	}

	return nil
}

func elasticacheReplicationGroupDecreaseNumCacheClusters(conn *elasticache.ElastiCache, replicationGroupID string, newNumberCacheClusters int, timeout time.Duration) error {
	input := &elasticache.DecreaseReplicaCountInput{
		ApplyImmediately:   aws.Bool(true),
		NewReplicaCount:    aws.Int64(int64(newNumberCacheClusters - 1)),
		ReplicationGroupId: aws.String(replicationGroupID),
	}
	_, err := conn.DecreaseReplicaCount(input)
	if err != nil {
		return fmt.Errorf("error removing ElastiCache Replication Group (%s) replicas: %w", replicationGroupID, err)
	}

	_, err = waiter.ReplicationGroupMemberClustersAvailable(conn, replicationGroupID, timeout)
	if err != nil {
		return fmt.Errorf("error waiting for ElastiCache Replication Group (%s) replica removal: %w", replicationGroupID, err)
	}

	return nil
}

func resourceAwsElasticacheReplicationGroupDisableAutomaticFailover(conn *elasticache.ElastiCache, replicationGroupID string, timeout time.Duration) error {
	return resourceAwsElasticacheReplicationGroupModify(conn, timeout, &elasticache.ModifyReplicationGroupInput{
		ReplicationGroupId:       aws.String(replicationGroupID),
		ApplyImmediately:         aws.Bool(true),
		AutomaticFailoverEnabled: aws.Bool(false),
	})
}

func resourceAwsElasticacheReplicationGroupEnableAutomaticFailover(conn *elasticache.ElastiCache, replicationGroupID string, timeout time.Duration) error {
	return resourceAwsElasticacheReplicationGroupModify(conn, timeout, &elasticache.ModifyReplicationGroupInput{
		ReplicationGroupId:       aws.String(replicationGroupID),
		ApplyImmediately:         aws.Bool(true),
		AutomaticFailoverEnabled: aws.Bool(true),
	})
}

func resourceAwsElasticacheReplicationGroupSetPrimaryClusterID(conn *elasticache.ElastiCache, replicationGroupID, primaryClusterID string, timeout time.Duration) error {
	return resourceAwsElasticacheReplicationGroupModify(conn, timeout, &elasticache.ModifyReplicationGroupInput{
		ReplicationGroupId: aws.String(replicationGroupID),
		ApplyImmediately:   aws.Bool(true),
		PrimaryClusterId:   aws.String(primaryClusterID),
	})
}

func resourceAwsElasticacheReplicationGroupModify(conn *elasticache.ElastiCache, timeout time.Duration, input *elasticache.ModifyReplicationGroupInput) error {
	_, err := conn.ModifyReplicationGroup(input)
	if err != nil {
		return err
	}
	_, err = waiter.ReplicationGroupAvailable(conn, aws.StringValue(input.ReplicationGroupId), timeout)
	return err
}

func formatReplicationGroupClusterID(replicationGroupID string, clusterID int) string {
	return fmt.Sprintf("%s-%03d", replicationGroupID, clusterID)
>>>>>>> 9263f796
}<|MERGE_RESOLUTION|>--- conflicted
+++ resolved
@@ -2,10 +2,7 @@
 
 import (
 	"context"
-<<<<<<< HEAD
 	"errors"
-=======
->>>>>>> 9263f796
 	"fmt"
 	"log"
 	"regexp"
@@ -126,12 +123,7 @@
 				Optional: true,
 				Computed: true,
 				StateFunc: func(val interface{}) string {
-<<<<<<< HEAD
 					// Elasticache always changes the maintenance to lowercase
-=======
-					// ElastiCache always changes the maintenance
-					// to lowercase
->>>>>>> 9263f796
 					return strings.ToLower(val.(string))
 				},
 				ValidateFunc: validateOnceAWeekWindowFormat,
@@ -293,7 +285,6 @@
 		},
 
 		CustomizeDiff: customdiff.Sequence(
-<<<<<<< HEAD
 			func(_ context.Context, diff *schema.ResourceDiff, v interface{}) error {
 				if v := diff.Get("multi_az_enabled").(bool); !v {
 					return nil
@@ -324,11 +315,9 @@
 
 				return nil
 			},
-=======
 			customdiff.ComputedIf("member_clusters", func(ctx context.Context, diff *schema.ResourceDiff, meta interface{}) bool {
 				return diff.HasChange("number_cache_clusters") || diff.HasChange("cluster_mode.0.num_node_groups")
 			}),
->>>>>>> 9263f796
 		),
 	}
 }
@@ -591,147 +580,7 @@
 	} else if d.HasChange("number_cache_clusters") {
 		err := elasticacheReplicationGroupModifyNumCacheClusters(conn, d)
 		if err != nil {
-<<<<<<< HEAD
-			return fmt.Errorf("error waiting for Elasticache Replication Group (%s) shard reconfiguration completion: %w", d.Id(), err)
-		}
-	}
-
-	if d.HasChange("number_cache_clusters") {
-		o, n := d.GetChange("number_cache_clusters")
-		oldNumberCacheClusters := o.(int)
-		newNumberCacheClusters := n.(int)
-
-		// We will try to use similar naming to the console, which are 1 indexed: RGID-001 through RGID-006
-		var addClusterIDs, removeClusterIDs []string
-		for clusterID := oldNumberCacheClusters + 1; clusterID <= newNumberCacheClusters; clusterID++ {
-			addClusterIDs = append(addClusterIDs, fmt.Sprintf("%s-%03d", d.Id(), clusterID))
-		}
-		for clusterID := oldNumberCacheClusters; clusterID >= (newNumberCacheClusters + 1); clusterID-- {
-			removeClusterIDs = append(removeClusterIDs, fmt.Sprintf("%s-%03d", d.Id(), clusterID))
-		}
-
-		if len(addClusterIDs) > 0 {
-			// Kick off all the Cache Cluster creations
-			for _, cacheClusterID := range addClusterIDs {
-				input := &elasticache.CreateCacheClusterInput{
-					CacheClusterId:     aws.String(cacheClusterID),
-					ReplicationGroupId: aws.String(d.Id()),
-				}
-				_, err := createElasticacheCacheCluster(conn, input)
-				if err != nil {
-					// Future enhancement: we could retry creation with random ID on naming collision
-					// if isAWSErr(err, elasticache.ErrCodeCacheClusterAlreadyExistsFault, "") { ... }
-					return fmt.Errorf("error creating Elasticache Cache Cluster (adding replica): %w", err)
-				}
-			}
-
-			// Wait for all Cache Cluster creations
-			for _, cacheClusterID := range addClusterIDs {
-				err := waitForCreateElasticacheCacheCluster(conn, cacheClusterID, d.Timeout(schema.TimeoutUpdate))
-				if err != nil {
-					return fmt.Errorf("error waiting for Elasticache Cache Cluster (%s) to be created (adding replica): %w", cacheClusterID, err)
-				}
-			}
-		}
-
-		if len(removeClusterIDs) > 0 {
-			// Cannot reassign primary cluster ID while automatic failover is enabled
-			// If we temporarily disable automatic failover, ensure we re-enable it
-			reEnableAutomaticFailover := false
-
-			// Kick off all the Cache Cluster deletions
-			for _, cacheClusterID := range removeClusterIDs {
-				var finalSnapshotID = d.Get("final_snapshot_identifier").(string)
-				err := deleteElasticacheCacheCluster(conn, cacheClusterID, finalSnapshotID)
-				if err != nil {
-					// Future enhancement: we could retry deletion with random existing ID on missing name
-					// if isAWSErr(err, elasticache.ErrCodeCacheClusterNotFoundFault, "") { ... }
-					if !isAWSErr(err, elasticache.ErrCodeInvalidCacheClusterStateFault, "serving as primary") {
-						return fmt.Errorf("error deleting Elasticache Cache Cluster (%s) (removing replica): %w", cacheClusterID, err)
-					}
-
-					// Use Replication Group MemberClusters to find a new primary cache cluster ID
-					// that is not in removeClusterIDs
-					newPrimaryClusterID := ""
-
-					describeReplicationGroupInput := &elasticache.DescribeReplicationGroupsInput{
-						ReplicationGroupId: aws.String(d.Id()),
-					}
-					log.Printf("[DEBUG] Reading Elasticache Replication Group: %s", describeReplicationGroupInput)
-					output, err := conn.DescribeReplicationGroups(describeReplicationGroupInput)
-					if err != nil {
-						return fmt.Errorf("error reading Elasticache Replication Group (%s) to determine new primary: %w", d.Id(), err)
-					}
-					if output == nil || len(output.ReplicationGroups) == 0 || len(output.ReplicationGroups[0].MemberClusters) == 0 {
-						return fmt.Errorf("error reading Elasticache Replication Group (%s) to determine new primary: missing replication group information", d.Id())
-					}
-
-					for _, memberClusterPtr := range output.ReplicationGroups[0].MemberClusters {
-						memberCluster := aws.StringValue(memberClusterPtr)
-						memberClusterInRemoveClusterIDs := false
-						for _, removeClusterID := range removeClusterIDs {
-							if memberCluster == removeClusterID {
-								memberClusterInRemoveClusterIDs = true
-								break
-							}
-						}
-						if !memberClusterInRemoveClusterIDs {
-							newPrimaryClusterID = memberCluster
-							break
-						}
-					}
-					if newPrimaryClusterID == "" {
-						return fmt.Errorf("error reading Elasticache Replication Group (%s) to determine new primary: unable to assign new primary", d.Id())
-					}
-
-					// Disable automatic failover if enabled
-					// Must be applied previous to trying to set new primary
-					// InvalidReplicationGroupState: Cannot manually promote a new master cache cluster while autofailover is enabled
-					if aws.StringValue(output.ReplicationGroups[0].AutomaticFailover) == elasticache.AutomaticFailoverStatusEnabled {
-						// Be kind and rewind
-						if d.Get("automatic_failover_enabled").(bool) {
-							reEnableAutomaticFailover = true
-						}
-
-						err = resourceAwsElasticacheReplicationGroupDisableAutomaticFailover(conn, d.Id(), d.Timeout(schema.TimeoutUpdate))
-						if err != nil {
-							return fmt.Errorf("error disabling Elasticache Replication Group (%s) automatic failover: %w", d.Id(), err)
-						}
-					}
-
-					// Set new primary
-					err = resourceAwsElasticacheReplicationGroupSetPrimaryClusterID(conn, d.Id(), newPrimaryClusterID, d.Timeout(schema.TimeoutUpdate))
-					if err != nil {
-						return fmt.Errorf("error changing Elasticache Replication Group (%s) primary cluster: %w", d.Id(), err)
-					}
-
-					// Finally retry deleting the cache cluster
-					var finalSnapshotID = d.Get("final_snapshot_identifier").(string)
-					err = deleteElasticacheCacheCluster(conn, cacheClusterID, finalSnapshotID)
-					if err != nil {
-						return fmt.Errorf("error deleting Elasticache Cache Cluster (%s) (removing replica after setting new primary): %w", cacheClusterID, err)
-					}
-				}
-			}
-
-			// Wait for all Cache Cluster deletions
-			for _, cacheClusterID := range removeClusterIDs {
-				err := waitForDeleteElasticacheCacheCluster(conn, cacheClusterID, d.Timeout(schema.TimeoutUpdate))
-				if err != nil {
-					return fmt.Errorf("error waiting for Elasticache Cache Cluster (%s) to be deleted (removing replica): %w", cacheClusterID, err)
-				}
-			}
-
-			// Re-enable automatic failover if we needed to temporarily disable it
-			if reEnableAutomaticFailover {
-				err := resourceAwsElasticacheReplicationGroupEnableAutomaticFailover(conn, d.Id(), d.Timeout(schema.TimeoutUpdate))
-				if err != nil {
-					return fmt.Errorf("error re-enabling Elasticache Replication Group (%s) automatic failover: %w", d.Id(), err)
-				}
-			}
-=======
 			return fmt.Errorf("error modifying ElastiCache Replication Group (%s) clusters: %w", d.Id(), err)
->>>>>>> 9263f796
 		}
 	}
 
@@ -819,11 +668,7 @@
 	if requestUpdate {
 		err := resourceAwsElasticacheReplicationGroupModify(conn, d.Timeout(schema.TimeoutUpdate), params)
 		if err != nil {
-<<<<<<< HEAD
-			return fmt.Errorf("error updating Elasticache Replication Group (%s): %w", d.Id(), err)
-=======
 			return fmt.Errorf("error updating ElastiCache Replication Group (%s): %w", d.Id(), err)
->>>>>>> 9263f796
 		}
 	}
 
@@ -862,59 +707,7 @@
 	return nil
 }
 
-<<<<<<< HEAD
-func cacheReplicationGroupStateRefreshFunc(conn *elasticache.ElastiCache, replicationGroupID string, pending []string) resource.StateRefreshFunc {
-	return func() (interface{}, string, error) {
-		resp, err := conn.DescribeReplicationGroups(&elasticache.DescribeReplicationGroupsInput{
-			ReplicationGroupId: aws.String(replicationGroupID),
-		})
-		if err != nil {
-			if isAWSErr(err, elasticache.ErrCodeReplicationGroupNotFoundFault, "") {
-				log.Printf("[DEBUG] Replication Group Not Found")
-				return nil, "", nil
-			}
-
-			log.Printf("[ERROR] cacheClusterReplicationGroupStateRefreshFunc: %s", err)
-			return nil, "", err
-		}
-
-		if len(resp.ReplicationGroups) == 0 {
-			return nil, "", fmt.Errorf("Error: no Cache Replication Groups found for id (%s)", replicationGroupID)
-		}
-
-		var rg *elasticache.ReplicationGroup
-		for _, replicationGroup := range resp.ReplicationGroups {
-			rgID := aws.StringValue(replicationGroup.ReplicationGroupId)
-			if rgID == replicationGroupID {
-				log.Printf("[DEBUG] Found matching ElastiCache Replication Group: %s", rgID)
-				rg = replicationGroup
-			}
-		}
-
-		if rg == nil {
-			return nil, "", fmt.Errorf("Error: no matching ElastiCache Replication Group for id (%s)", replicationGroupID)
-		}
-
-		log.Printf("[DEBUG] ElastiCache Replication Group (%s) status: %v", replicationGroupID, aws.StringValue(rg.Status))
-
-		// return the current state if it's in the pending array
-		for _, p := range pending {
-			log.Printf("[DEBUG] ElastiCache: checking pending state (%s) for Replication Group (%s), Replication Group status: %s", pending, replicationGroupID, aws.StringValue(rg.Status))
-			s := aws.StringValue(rg.Status)
-			if p == s {
-				log.Printf("[DEBUG] Return with status: %v", aws.StringValue(rg.Status))
-				return s, p, nil
-			}
-		}
-
-		return rg, aws.StringValue(rg.Status), nil
-	}
-}
-
-func deleteElasticacheReplicationGroup(replicationGroupID string, conn *elasticache.ElastiCache, finalSnapshotID string) error {
-=======
 func deleteElasticacheReplicationGroup(replicationGroupID string, conn *elasticache.ElastiCache, finalSnapshotID string, timeout time.Duration) error {
->>>>>>> 9263f796
 	input := &elasticache.DeleteReplicationGroupInput{
 		ReplicationGroupId: aws.String(replicationGroupID),
 	}
@@ -967,58 +760,6 @@
 		"replicas_per_node_group": (len(nodeGroups[0].NodeGroupMembers) - 1),
 	}
 	return []map[string]interface{}{m}
-}
-
-<<<<<<< HEAD
-func resourceAwsElasticacheReplicationGroupDisableAutomaticFailover(conn *elasticache.ElastiCache, replicationGroupID string, timeout time.Duration) error {
-	return resourceAwsElasticacheReplicationGroupModify(conn, timeout, &elasticache.ModifyReplicationGroupInput{
-		ReplicationGroupId:       aws.String(replicationGroupID),
-		ApplyImmediately:         aws.Bool(true),
-		AutomaticFailoverEnabled: aws.Bool(false),
-		MultiAZEnabled:           aws.Bool(false),
-	})
-}
-
-func resourceAwsElasticacheReplicationGroupEnableAutomaticFailover(conn *elasticache.ElastiCache, replicationGroupID string, timeout time.Duration) error {
-	return resourceAwsElasticacheReplicationGroupModify(conn, timeout, &elasticache.ModifyReplicationGroupInput{
-		ReplicationGroupId:       aws.String(replicationGroupID),
-		ApplyImmediately:         aws.Bool(true),
-		AutomaticFailoverEnabled: aws.Bool(true),
-		MultiAZEnabled:           aws.Bool(true),
-	})
-}
-
-func resourceAwsElasticacheReplicationGroupSetPrimaryClusterID(conn *elasticache.ElastiCache, replicationGroupID, primaryClusterID string, timeout time.Duration) error {
-	return resourceAwsElasticacheReplicationGroupModify(conn, timeout, &elasticache.ModifyReplicationGroupInput{
-		ReplicationGroupId: aws.String(replicationGroupID),
-		ApplyImmediately:   aws.Bool(true),
-		PrimaryClusterId:   aws.String(primaryClusterID),
-	})
-}
-
-func resourceAwsElasticacheReplicationGroupModify(conn *elasticache.ElastiCache, timeout time.Duration, input *elasticache.ModifyReplicationGroupInput) error {
-	_, err := conn.ModifyReplicationGroup(input)
-	if err != nil {
-		return err
-	}
-	return waitForModifyElasticacheReplicationGroup(conn, aws.StringValue(input.ReplicationGroupId), timeout)
-}
-
-func waitForModifyElasticacheReplicationGroup(conn *elasticache.ElastiCache, replicationGroupID string, timeout time.Duration) error {
-	pending := []string{"creating", "modifying", "snapshotting"}
-	stateConf := &resource.StateChangeConf{
-		Pending:    pending,
-		Target:     []string{"available"},
-		Refresh:    cacheReplicationGroupStateRefreshFunc(conn, replicationGroupID, pending),
-		Timeout:    timeout,
-		MinTimeout: 10 * time.Second,
-		Delay:      30 * time.Second,
-=======
-func validateAwsElastiCacheReplicationGroupEngine(v interface{}, k string) (ws []string, errors []error) {
-	if strings.ToLower(v.(string)) != "redis" {
-		errors = append(errors, fmt.Errorf("The only acceptable Engine type when using Replication Groups is Redis"))
-	}
-	return
 }
 
 func elasticacheReplicationGroupModifyShardConfiguration(conn *elasticache.ElastiCache, d *schema.ResourceData) error {
@@ -1047,7 +788,6 @@
 	_, err := conn.ModifyReplicationGroupShardConfiguration(input)
 	if err != nil {
 		return fmt.Errorf("error modifying ElastiCache Replication Group shard configuration: %w", err)
->>>>>>> 9263f796
 	}
 
 	_, err = waiter.ReplicationGroupAvailable(conn, d.Id(), d.Timeout(schema.TimeoutUpdate))
@@ -1070,8 +810,6 @@
 		err = elasticacheReplicationGroupDecreaseNumCacheClusters(conn, d.Id(), newNumberCacheClusters, d.Timeout(schema.TimeoutUpdate))
 	}
 	return err
-<<<<<<< HEAD
-=======
 }
 
 func elasticacheReplicationGroupIncreaseNumCacheClusters(conn *elasticache.ElastiCache, replicationGroupID string, newNumberCacheClusters int, timeout time.Duration) error {
@@ -1112,30 +850,6 @@
 	return nil
 }
 
-func resourceAwsElasticacheReplicationGroupDisableAutomaticFailover(conn *elasticache.ElastiCache, replicationGroupID string, timeout time.Duration) error {
-	return resourceAwsElasticacheReplicationGroupModify(conn, timeout, &elasticache.ModifyReplicationGroupInput{
-		ReplicationGroupId:       aws.String(replicationGroupID),
-		ApplyImmediately:         aws.Bool(true),
-		AutomaticFailoverEnabled: aws.Bool(false),
-	})
-}
-
-func resourceAwsElasticacheReplicationGroupEnableAutomaticFailover(conn *elasticache.ElastiCache, replicationGroupID string, timeout time.Duration) error {
-	return resourceAwsElasticacheReplicationGroupModify(conn, timeout, &elasticache.ModifyReplicationGroupInput{
-		ReplicationGroupId:       aws.String(replicationGroupID),
-		ApplyImmediately:         aws.Bool(true),
-		AutomaticFailoverEnabled: aws.Bool(true),
-	})
-}
-
-func resourceAwsElasticacheReplicationGroupSetPrimaryClusterID(conn *elasticache.ElastiCache, replicationGroupID, primaryClusterID string, timeout time.Duration) error {
-	return resourceAwsElasticacheReplicationGroupModify(conn, timeout, &elasticache.ModifyReplicationGroupInput{
-		ReplicationGroupId: aws.String(replicationGroupID),
-		ApplyImmediately:   aws.Bool(true),
-		PrimaryClusterId:   aws.String(primaryClusterID),
-	})
-}
-
 func resourceAwsElasticacheReplicationGroupModify(conn *elasticache.ElastiCache, timeout time.Duration, input *elasticache.ModifyReplicationGroupInput) error {
 	_, err := conn.ModifyReplicationGroup(input)
 	if err != nil {
@@ -1143,9 +857,4 @@
 	}
 	_, err = waiter.ReplicationGroupAvailable(conn, aws.StringValue(input.ReplicationGroupId), timeout)
 	return err
-}
-
-func formatReplicationGroupClusterID(replicationGroupID string, clusterID int) string {
-	return fmt.Sprintf("%s-%03d", replicationGroupID, clusterID)
->>>>>>> 9263f796
 }