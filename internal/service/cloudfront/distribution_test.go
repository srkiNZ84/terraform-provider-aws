package cloudfront_test

import (
	"context"
	"fmt"
	"os"
	"regexp"
	"testing"
	"time"

	"github.com/aws/aws-sdk-go/aws"
	"github.com/aws/aws-sdk-go/service/cloudfront"
	"github.com/hashicorp/aws-sdk-go-base/v2/awsv1shim/v2/tfawserr"
	sdkacctest "github.com/hashicorp/terraform-plugin-sdk/v2/helper/acctest"
	"github.com/hashicorp/terraform-plugin-sdk/v2/helper/resource"
	"github.com/hashicorp/terraform-plugin-sdk/v2/terraform"
	"github.com/hashicorp/terraform-provider-aws/internal/acctest"
	"github.com/hashicorp/terraform-provider-aws/internal/conns"
	tfcloudfront "github.com/hashicorp/terraform-provider-aws/internal/service/cloudfront"
	"github.com/hashicorp/terraform-provider-aws/internal/tfresource"
)

func TestAccCloudFrontDistribution_disappears(t *testing.T) {
	ctx := acctest.Context(t)
	var distribution cloudfront.Distribution
	resourceName := "aws_cloudfront_distribution.test"

	resource.ParallelTest(t, resource.TestCase{
<<<<<<< HEAD
		PreCheck:                 func() { acctest.PreCheck(ctx, t); acctest.PreCheckPartitionHasService(cloudfront.EndpointsID, t) },
=======
		PreCheck:                 func() { acctest.PreCheck(t); acctest.PreCheckPartitionHasService(t, cloudfront.EndpointsID) },
>>>>>>> 78d002fe
		ErrorCheck:               acctest.ErrorCheck(t, cloudfront.EndpointsID),
		ProtoV5ProviderFactories: acctest.ProtoV5ProviderFactories,
		CheckDestroy:             testAccCheckDistributionDestroy(ctx),
		Steps: []resource.TestStep{
			{
				Config: testAccDistributionConfig_enabled(false, false),
				Check: resource.ComposeTestCheckFunc(
					testAccCheckDistributionExists(ctx, resourceName, &distribution),
					testAccCheckDistributionDisappears(ctx, &distribution),
				),
				ExpectNonEmptyPlan: true,
			},
		},
	})
}

// TestAccCloudFrontDistribution_s3Origin runs an
// aws_cloudfront_distribution acceptance test with a single S3 origin.
//
// If you are testing manually and can't wait for deletion, set the
// TF_TEST_CLOUDFRONT_RETAIN environment variable.
func TestAccCloudFrontDistribution_s3Origin(t *testing.T) {
	ctx := acctest.Context(t)
	if testing.Short() {
		t.Skip("skipping long-running test in short mode")
	}

	var distribution cloudfront.Distribution
	rName := sdkacctest.RandomWithPrefix(acctest.ResourcePrefix)

	resource.ParallelTest(t, resource.TestCase{
<<<<<<< HEAD
		PreCheck:                 func() { acctest.PreCheck(ctx, t); acctest.PreCheckPartitionHasService(cloudfront.EndpointsID, t) },
=======
		PreCheck:                 func() { acctest.PreCheck(t); acctest.PreCheckPartitionHasService(t, cloudfront.EndpointsID) },
>>>>>>> 78d002fe
		ErrorCheck:               acctest.ErrorCheck(t, cloudfront.EndpointsID),
		ProtoV5ProviderFactories: acctest.ProtoV5ProviderFactories,
		CheckDestroy:             testAccCheckDistributionDestroy(ctx),
		Steps: []resource.TestStep{
			{
				Config: testAccDistributionConfig_s3(rName),
				Check: resource.ComposeTestCheckFunc(
					testAccCheckDistributionExists(ctx, "aws_cloudfront_distribution.s3_distribution", &distribution),
					resource.TestCheckResourceAttr("aws_cloudfront_distribution.s3_distribution", "hosted_zone_id", "Z2FDTNDATAQYW2"),
				),
			},
			{
				ResourceName:      "aws_cloudfront_distribution.s3_distribution",
				ImportState:       true,
				ImportStateVerify: true,
				ImportStateVerifyIgnore: []string{
					"retain_on_delete",
					"wait_for_deployment",
				},
			},
		},
	})
}

func TestAccCloudFrontDistribution_s3OriginWithTags(t *testing.T) {
	ctx := acctest.Context(t)
	if testing.Short() {
		t.Skip("skipping long-running test in short mode")
	}

	var distribution cloudfront.Distribution
	rName := sdkacctest.RandomWithPrefix(acctest.ResourcePrefix)

	resource.ParallelTest(t, resource.TestCase{
<<<<<<< HEAD
		PreCheck:                 func() { acctest.PreCheck(ctx, t); acctest.PreCheckPartitionHasService(cloudfront.EndpointsID, t) },
=======
		PreCheck:                 func() { acctest.PreCheck(t); acctest.PreCheckPartitionHasService(t, cloudfront.EndpointsID) },
>>>>>>> 78d002fe
		ErrorCheck:               acctest.ErrorCheck(t, cloudfront.EndpointsID),
		ProtoV5ProviderFactories: acctest.ProtoV5ProviderFactories,
		CheckDestroy:             testAccCheckDistributionDestroy(ctx),
		Steps: []resource.TestStep{
			{
				Config: testAccDistributionConfig_s3Tags(rName),
				Check: resource.ComposeTestCheckFunc(
					testAccCheckDistributionExists(ctx, "aws_cloudfront_distribution.s3_distribution", &distribution),
					resource.TestCheckResourceAttr("aws_cloudfront_distribution.s3_distribution", "tags.%", "2"),
					resource.TestCheckResourceAttr("aws_cloudfront_distribution.s3_distribution", "tags.environment", "production"),
					resource.TestCheckResourceAttr("aws_cloudfront_distribution.s3_distribution", "tags.account", "main"),
				),
			},
			{
				ResourceName:      "aws_cloudfront_distribution.s3_distribution",
				ImportState:       true,
				ImportStateVerify: true,
				ImportStateVerifyIgnore: []string{
					"retain_on_delete",
					"wait_for_deployment",
				},
			},
			{
				Config: testAccDistributionConfig_s3TagsUpdated(rName),
				Check: resource.ComposeTestCheckFunc(
					testAccCheckDistributionExists(ctx, "aws_cloudfront_distribution.s3_distribution", &distribution),
					resource.TestCheckResourceAttr("aws_cloudfront_distribution.s3_distribution", "tags.%", "1"),
					resource.TestCheckResourceAttr("aws_cloudfront_distribution.s3_distribution", "tags.environment", "dev"),
				),
			},
		},
	})
}

// TestAccCloudFrontDistribution_customOrigin tests a single custom origin.
//
// If you are testing manually and can't wait for deletion, set the
// TF_TEST_CLOUDFRONT_RETAIN environment variable.
func TestAccCloudFrontDistribution_customOrigin(t *testing.T) {
	ctx := acctest.Context(t)
	if testing.Short() {
		t.Skip("skipping long-running test in short mode")
	}

	var distribution cloudfront.Distribution
	rName := sdkacctest.RandomWithPrefix(acctest.ResourcePrefix)

	resource.ParallelTest(t, resource.TestCase{
<<<<<<< HEAD
		PreCheck:                 func() { acctest.PreCheck(ctx, t); acctest.PreCheckPartitionHasService(cloudfront.EndpointsID, t) },
=======
		PreCheck:                 func() { acctest.PreCheck(t); acctest.PreCheckPartitionHasService(t, cloudfront.EndpointsID) },
>>>>>>> 78d002fe
		ErrorCheck:               acctest.ErrorCheck(t, cloudfront.EndpointsID),
		ProtoV5ProviderFactories: acctest.ProtoV5ProviderFactories,
		CheckDestroy:             testAccCheckDistributionDestroy(ctx),
		Steps: []resource.TestStep{
			{
				Config: testAccDistributionConfig_custom(rName),
				Check: resource.ComposeTestCheckFunc(
					testAccCheckDistributionExists(ctx, "aws_cloudfront_distribution.custom_distribution", &distribution),
				),
			},
			{
				ResourceName:      "aws_cloudfront_distribution.custom_distribution",
				ImportState:       true,
				ImportStateVerify: true,
				ImportStateVerifyIgnore: []string{
					"retain_on_delete",
					"wait_for_deployment",
				},
			},
		},
	})
}

func TestAccCloudFrontDistribution_originPolicyDefault(t *testing.T) {
	ctx := acctest.Context(t)
	if testing.Short() {
		t.Skip("skipping long-running test in short mode")
	}

	rName := sdkacctest.RandomWithPrefix(acctest.ResourcePrefix)

	resource.ParallelTest(t, resource.TestCase{
<<<<<<< HEAD
		PreCheck:                 func() { acctest.PreCheck(ctx, t); acctest.PreCheckPartitionHasService(cloudfront.EndpointsID, t) },
=======
		PreCheck:                 func() { acctest.PreCheck(t); acctest.PreCheckPartitionHasService(t, cloudfront.EndpointsID) },
>>>>>>> 78d002fe
		ErrorCheck:               acctest.ErrorCheck(t, cloudfront.EndpointsID),
		ProtoV5ProviderFactories: acctest.ProtoV5ProviderFactories,
		CheckDestroy:             testAccCheckDistributionDestroy(ctx),
		Steps: []resource.TestStep{
			{
				Config: testAccDistributionConfig_originRequestPolicyDefault(rName),
				Check: resource.ComposeTestCheckFunc(
					resource.TestMatchResourceAttr("aws_cloudfront_distribution.custom_distribution", "default_cache_behavior.0.origin_request_policy_id", regexp.MustCompile("[A-z0-9]+")),
				),
			},
			{
				ResourceName:      "aws_cloudfront_distribution.custom_distribution",
				ImportState:       true,
				ImportStateVerify: true,
				ImportStateVerifyIgnore: []string{
					"retain_on_delete",
					"wait_for_deployment",
				},
			},
		},
	})
}

func TestAccCloudFrontDistribution_originPolicyOrdered(t *testing.T) {
	ctx := acctest.Context(t)
	if testing.Short() {
		t.Skip("skipping long-running test in short mode")
	}

	rName := sdkacctest.RandomWithPrefix(acctest.ResourcePrefix)

	resource.ParallelTest(t, resource.TestCase{
<<<<<<< HEAD
		PreCheck:                 func() { acctest.PreCheck(ctx, t); acctest.PreCheckPartitionHasService(cloudfront.EndpointsID, t) },
=======
		PreCheck:                 func() { acctest.PreCheck(t); acctest.PreCheckPartitionHasService(t, cloudfront.EndpointsID) },
>>>>>>> 78d002fe
		ErrorCheck:               acctest.ErrorCheck(t, cloudfront.EndpointsID),
		ProtoV5ProviderFactories: acctest.ProtoV5ProviderFactories,
		CheckDestroy:             testAccCheckDistributionDestroy(ctx),
		Steps: []resource.TestStep{
			{
				Config: testAccDistributionConfig_originRequestPolicyOrdered(rName),
				Check: resource.ComposeTestCheckFunc(
					resource.TestMatchResourceAttr("aws_cloudfront_distribution.custom_distribution", "ordered_cache_behavior.0.origin_request_policy_id", regexp.MustCompile("[A-z0-9]+")),
				),
			},
			{
				ResourceName:      "aws_cloudfront_distribution.custom_distribution",
				ImportState:       true,
				ImportStateVerify: true,
				ImportStateVerifyIgnore: []string{
					"retain_on_delete",
					"wait_for_deployment",
				},
			},
		},
	})
}

// TestAccCloudFrontDistribution_multiOrigin runs an
// aws_cloudfront_distribution acceptance test with multiple origins.
//
// If you are testing manually and can't wait for deletion, set the
// TF_TEST_CLOUDFRONT_RETAIN environment variable.
func TestAccCloudFrontDistribution_multiOrigin(t *testing.T) {
	ctx := acctest.Context(t)
	if testing.Short() {
		t.Skip("skipping long-running test in short mode")
	}

	var distribution cloudfront.Distribution
	resourceName := "aws_cloudfront_distribution.multi_origin_distribution"
	rName := sdkacctest.RandomWithPrefix(acctest.ResourcePrefix)

	resource.ParallelTest(t, resource.TestCase{
<<<<<<< HEAD
		PreCheck:                 func() { acctest.PreCheck(ctx, t); acctest.PreCheckPartitionHasService(cloudfront.EndpointsID, t) },
=======
		PreCheck:                 func() { acctest.PreCheck(t); acctest.PreCheckPartitionHasService(t, cloudfront.EndpointsID) },
>>>>>>> 78d002fe
		ErrorCheck:               acctest.ErrorCheck(t, cloudfront.EndpointsID),
		ProtoV5ProviderFactories: acctest.ProtoV5ProviderFactories,
		CheckDestroy:             testAccCheckDistributionDestroy(ctx),
		Steps: []resource.TestStep{
			{
				Config: testAccDistributionConfig_multiOrigin(rName),
				Check: resource.ComposeTestCheckFunc(
					testAccCheckDistributionExists(ctx, resourceName, &distribution),
					resource.TestCheckResourceAttr(resourceName, "ordered_cache_behavior.#", "2"),
					resource.TestCheckResourceAttr(resourceName, "ordered_cache_behavior.0.default_ttl", "50"),
					resource.TestCheckResourceAttr(resourceName, "ordered_cache_behavior.0.path_pattern", "images1/*.jpg"),
				),
			},
			{
				ResourceName:      resourceName,
				ImportState:       true,
				ImportStateVerify: true,
				ImportStateVerifyIgnore: []string{
					"retain_on_delete",
					"wait_for_deployment",
				},
			},
		},
	})
}

// https://github.com/hashicorp/terraform-provider-aws/issues/188
// TestAccCloudFrontDistribution_orderedCacheBehavior runs an
// aws_cloudfront_distribution acceptance test with multiple and ordered cache behaviors.
//
// If you are testing manually and can't wait for deletion, set the
// TF_TEST_CLOUDFRONT_RETAIN environment variable.
func TestAccCloudFrontDistribution_orderedCacheBehavior(t *testing.T) {
	ctx := acctest.Context(t)
	if testing.Short() {
		t.Skip("skipping long-running test in short mode")
	}

	var distribution cloudfront.Distribution
	resourceName := "aws_cloudfront_distribution.main"

	resource.ParallelTest(t, resource.TestCase{
<<<<<<< HEAD
		PreCheck:                 func() { acctest.PreCheck(ctx, t); acctest.PreCheckPartitionHasService(cloudfront.EndpointsID, t) },
=======
		PreCheck:                 func() { acctest.PreCheck(t); acctest.PreCheckPartitionHasService(t, cloudfront.EndpointsID) },
>>>>>>> 78d002fe
		ErrorCheck:               acctest.ErrorCheck(t, cloudfront.EndpointsID),
		ProtoV5ProviderFactories: acctest.ProtoV5ProviderFactories,
		CheckDestroy:             testAccCheckDistributionDestroy(ctx),
		Steps: []resource.TestStep{
			{
				Config: testAccDistributionConfig_orderedCacheBehavior(),
				Check: resource.ComposeTestCheckFunc(
					testAccCheckDistributionExists(ctx, resourceName, &distribution),
					resource.TestCheckResourceAttr(resourceName, "ordered_cache_behavior.#", "2"),
					resource.TestCheckResourceAttr(resourceName, "ordered_cache_behavior.0.default_ttl", "50"),
					resource.TestCheckResourceAttr(resourceName, "ordered_cache_behavior.0.path_pattern", "images1/*.jpg"),
					resource.TestCheckResourceAttr(resourceName, "ordered_cache_behavior.1.default_ttl", "51"),
					resource.TestCheckResourceAttr(resourceName, "ordered_cache_behavior.1.path_pattern", "images2/*.jpg"),
				),
			},
			{
				ResourceName:      resourceName,
				ImportState:       true,
				ImportStateVerify: true,
				ImportStateVerifyIgnore: []string{
					"retain_on_delete",
					"wait_for_deployment",
				},
			},
		},
	})
}

func TestAccCloudFrontDistribution_orderedCacheBehaviorCachePolicy(t *testing.T) {
	ctx := acctest.Context(t)
	if testing.Short() {
		t.Skip("skipping long-running test in short mode")
	}

	var distribution cloudfront.Distribution
	resourceName := "aws_cloudfront_distribution.main"
	rName := sdkacctest.RandomWithPrefix(acctest.ResourcePrefix)

	resource.ParallelTest(t, resource.TestCase{
<<<<<<< HEAD
		PreCheck:                 func() { acctest.PreCheck(ctx, t); acctest.PreCheckPartitionHasService(cloudfront.EndpointsID, t) },
=======
		PreCheck:                 func() { acctest.PreCheck(t); acctest.PreCheckPartitionHasService(t, cloudfront.EndpointsID) },
>>>>>>> 78d002fe
		ErrorCheck:               acctest.ErrorCheck(t, cloudfront.EndpointsID),
		ProtoV5ProviderFactories: acctest.ProtoV5ProviderFactories,
		CheckDestroy:             testAccCheckDistributionDestroy(ctx),
		Steps: []resource.TestStep{
			{
				Config: testAccDistributionConfig_orderedCacheBehaviorCachePolicy(rName),
				Check: resource.ComposeTestCheckFunc(
					testAccCheckDistributionExists(ctx, resourceName, &distribution),
					resource.TestCheckResourceAttr(resourceName, "ordered_cache_behavior.0.path_pattern", "images2/*.jpg"),
					resource.TestMatchResourceAttr(resourceName, "ordered_cache_behavior.0.cache_policy_id", regexp.MustCompile(`^[a-z0-9]+`)),
				),
			},
			{
				ResourceName:      resourceName,
				ImportState:       true,
				ImportStateVerify: true,
				ImportStateVerifyIgnore: []string{
					"retain_on_delete",
					"wait_for_deployment",
				},
			},
		},
	})
}

func TestAccCloudFrontDistribution_orderedCacheBehaviorResponseHeadersPolicy(t *testing.T) {
	ctx := acctest.Context(t)
	if testing.Short() {
		t.Skip("skipping long-running test in short mode")
	}

	var distribution cloudfront.Distribution
	resourceName := "aws_cloudfront_distribution.main"
	rName := sdkacctest.RandomWithPrefix(acctest.ResourcePrefix)

	resource.ParallelTest(t, resource.TestCase{
<<<<<<< HEAD
		PreCheck:                 func() { acctest.PreCheck(ctx, t); acctest.PreCheckPartitionHasService(cloudfront.EndpointsID, t) },
=======
		PreCheck:                 func() { acctest.PreCheck(t); acctest.PreCheckPartitionHasService(t, cloudfront.EndpointsID) },
>>>>>>> 78d002fe
		ErrorCheck:               acctest.ErrorCheck(t, cloudfront.EndpointsID),
		ProtoV5ProviderFactories: acctest.ProtoV5ProviderFactories,
		CheckDestroy:             testAccCheckDistributionDestroy(ctx),
		Steps: []resource.TestStep{
			{
				Config: testAccDistributionConfig_orderedCacheBehaviorResponseHeadersPolicy(rName),
				Check: resource.ComposeTestCheckFunc(
					testAccCheckDistributionExists(ctx, resourceName, &distribution),
					resource.TestCheckResourceAttr(resourceName, "ordered_cache_behavior.0.path_pattern", "images2/*.jpg"),
					resource.TestMatchResourceAttr(resourceName, "ordered_cache_behavior.0.response_headers_policy_id", regexp.MustCompile(`^[a-z0-9]+`)),
				),
			},
			{
				ResourceName:      resourceName,
				ImportState:       true,
				ImportStateVerify: true,
				ImportStateVerifyIgnore: []string{
					"retain_on_delete",
					"wait_for_deployment",
				},
			},
		},
	})
}

func TestAccCloudFrontDistribution_forwardedValuesToCachePolicy(t *testing.T) {
	ctx := acctest.Context(t)
	if testing.Short() {
		t.Skip("skipping long-running test in short mode")
	}

	var distribution cloudfront.Distribution
	rName := sdkacctest.RandomWithPrefix(acctest.ResourcePrefix)
	resourceName := "aws_cloudfront_distribution.main"

	resource.ParallelTest(t, resource.TestCase{
<<<<<<< HEAD
		PreCheck:                 func() { acctest.PreCheck(ctx, t); acctest.PreCheckPartitionHasService(cloudfront.EndpointsID, t) },
=======
		PreCheck:                 func() { acctest.PreCheck(t); acctest.PreCheckPartitionHasService(t, cloudfront.EndpointsID) },
>>>>>>> 78d002fe
		ErrorCheck:               acctest.ErrorCheck(t, cloudfront.EndpointsID),
		ProtoV5ProviderFactories: acctest.ProtoV5ProviderFactories,
		CheckDestroy:             testAccCheckDistributionDestroy(ctx),
		Steps: []resource.TestStep{
			{
				Config: testAccDistributionConfig_orderedCacheBehavior(),
				Check: resource.ComposeTestCheckFunc(
					testAccCheckDistributionExists(ctx, resourceName, &distribution),
				),
			},
			{
				Config: testAccDistributionConfig_orderedCacheBehaviorCachePolicy(rName),
				Check: resource.ComposeTestCheckFunc(
					testAccCheckDistributionExists(ctx, resourceName, &distribution),
				),
			},
		},
	})
}

func TestAccCloudFrontDistribution_Origin_emptyDomainName(t *testing.T) {
	ctx := acctest.Context(t)
	resource.ParallelTest(t, resource.TestCase{
<<<<<<< HEAD
		PreCheck:                 func() { acctest.PreCheck(ctx, t); acctest.PreCheckPartitionHasService(cloudfront.EndpointsID, t) },
=======
		PreCheck:                 func() { acctest.PreCheck(t); acctest.PreCheckPartitionHasService(t, cloudfront.EndpointsID) },
>>>>>>> 78d002fe
		ErrorCheck:               acctest.ErrorCheck(t, cloudfront.EndpointsID),
		ProtoV5ProviderFactories: acctest.ProtoV5ProviderFactories,
		CheckDestroy:             testAccCheckDistributionDestroy(ctx),
		Steps: []resource.TestStep{
			{
				Config:      testAccDistributionConfig_originEmptyDomainName(),
				ExpectError: regexp.MustCompile(`domain_name must not be empty`),
			},
		},
	})
}

func TestAccCloudFrontDistribution_Origin_emptyOriginID(t *testing.T) {
	ctx := acctest.Context(t)
	resource.ParallelTest(t, resource.TestCase{
<<<<<<< HEAD
		PreCheck:                 func() { acctest.PreCheck(ctx, t); acctest.PreCheckPartitionHasService(cloudfront.EndpointsID, t) },
=======
		PreCheck:                 func() { acctest.PreCheck(t); acctest.PreCheckPartitionHasService(t, cloudfront.EndpointsID) },
>>>>>>> 78d002fe
		ErrorCheck:               acctest.ErrorCheck(t, cloudfront.EndpointsID),
		ProtoV5ProviderFactories: acctest.ProtoV5ProviderFactories,
		CheckDestroy:             testAccCheckDistributionDestroy(ctx),
		Steps: []resource.TestStep{
			{
				Config:      testAccDistributionConfig_originEmptyOriginID(),
				ExpectError: regexp.MustCompile(`origin.0.origin_id must not be empty`),
			},
		},
	})
}

func TestAccCloudFrontDistribution_Origin_connectionAttempts(t *testing.T) {
	ctx := acctest.Context(t)
	if testing.Short() {
		t.Skip("skipping long-running test in short mode")
	}

	var distribution cloudfront.Distribution
	resourceName := "aws_cloudfront_distribution.test"
	rName := sdkacctest.RandomWithPrefix(acctest.ResourcePrefix)

	resource.ParallelTest(t, resource.TestCase{
<<<<<<< HEAD
		PreCheck:                 func() { acctest.PreCheck(ctx, t); acctest.PreCheckPartitionHasService("cloudfront", t) },
=======
		PreCheck:                 func() { acctest.PreCheck(t); acctest.PreCheckPartitionHasService(t, "cloudfront") },
>>>>>>> 78d002fe
		ErrorCheck:               acctest.ErrorCheck(t, cloudfront.EndpointsID),
		ProtoV5ProviderFactories: acctest.ProtoV5ProviderFactories,
		CheckDestroy:             testAccCheckDistributionDestroy(ctx),
		Steps: []resource.TestStep{
			{
				Config:      testAccDistributionConfig_originItem(rName, `connection_attempts = 0`),
				ExpectError: regexp.MustCompile(`expected origin.0.connection_attempts to be in the range`),
			},
			{
				Config:      testAccDistributionConfig_originItem(rName, `connection_attempts = 4`),
				ExpectError: regexp.MustCompile(`expected origin.0.connection_attempts to be in the range`),
			},
			{
				Config: testAccDistributionConfig_originItem(rName, `connection_attempts = 2`),
				Check: resource.ComposeTestCheckFunc(
					testAccCheckDistributionExists(ctx, resourceName, &distribution),
					resource.TestCheckResourceAttr(resourceName, "origin.#", "1"),
					resource.TestCheckResourceAttr(resourceName, "origin.0.connection_attempts", `2`),
				),
			},
		},
	})
}

func TestAccCloudFrontDistribution_Origin_connectionTimeout(t *testing.T) {
	ctx := acctest.Context(t)
	if testing.Short() {
		t.Skip("skipping long-running test in short mode")
	}

	var distribution cloudfront.Distribution
	resourceName := "aws_cloudfront_distribution.test"
	rName := sdkacctest.RandomWithPrefix(acctest.ResourcePrefix)

	resource.ParallelTest(t, resource.TestCase{
<<<<<<< HEAD
		PreCheck:                 func() { acctest.PreCheck(ctx, t); acctest.PreCheckPartitionHasService("cloudfront", t) },
=======
		PreCheck:                 func() { acctest.PreCheck(t); acctest.PreCheckPartitionHasService(t, "cloudfront") },
>>>>>>> 78d002fe
		ErrorCheck:               acctest.ErrorCheck(t, cloudfront.EndpointsID),
		ProtoV5ProviderFactories: acctest.ProtoV5ProviderFactories,
		CheckDestroy:             testAccCheckDistributionDestroy(ctx),
		Steps: []resource.TestStep{
			{
				Config:      testAccDistributionConfig_originItem(rName, `connection_timeout = 0`),
				ExpectError: regexp.MustCompile(`expected origin.0.connection_timeout to be in the range`),
			},
			{
				Config:      testAccDistributionConfig_originItem(rName, `connection_timeout = 11`),
				ExpectError: regexp.MustCompile(`expected origin.0.connection_timeout to be in the range`),
			},
			{
				Config: testAccDistributionConfig_originItem(rName, `connection_timeout = 6`),
				Check: resource.ComposeTestCheckFunc(
					testAccCheckDistributionExists(ctx, resourceName, &distribution),
					resource.TestCheckResourceAttr(resourceName, "origin.#", "1"),
					resource.TestCheckResourceAttr(resourceName, "origin.0.connection_timeout", `6`),
				),
			},
		},
	})
}

func TestAccCloudFrontDistribution_Origin_originShield(t *testing.T) {
	ctx := acctest.Context(t)
	if testing.Short() {
		t.Skip("skipping long-running test in short mode")
	}

	var distribution cloudfront.Distribution
	resourceName := "aws_cloudfront_distribution.test"
	rName := sdkacctest.RandomWithPrefix(acctest.ResourcePrefix)

	resource.ParallelTest(t, resource.TestCase{
<<<<<<< HEAD
		PreCheck:                 func() { acctest.PreCheck(ctx, t); acctest.PreCheckPartitionHasService("cloudfront", t) },
=======
		PreCheck:                 func() { acctest.PreCheck(t); acctest.PreCheckPartitionHasService(t, "cloudfront") },
>>>>>>> 78d002fe
		ErrorCheck:               acctest.ErrorCheck(t, cloudfront.EndpointsID),
		ProtoV5ProviderFactories: acctest.ProtoV5ProviderFactories,
		CheckDestroy:             testAccCheckDistributionDestroy(ctx),
		Steps: []resource.TestStep{
			{
				Config:      testAccDistributionConfig_originItem(rName, originShieldItem(`null`, `data.aws_region.current.name`)),
				ExpectError: regexp.MustCompile(`Missing required argument`),
			},
			{
				Config:      testAccDistributionConfig_originItem(rName, originShieldItem(`false`, `null`)),
				ExpectError: regexp.MustCompile(`Missing required argument`),
			},
			{
				Config:      testAccDistributionConfig_originItem(rName, originShieldItem(`true`, `null`)),
				ExpectError: regexp.MustCompile(`Missing required argument`),
			},
			{
				Config:      testAccDistributionConfig_originItem(rName, originShieldItem(`false`, `""`)),
				ExpectError: regexp.MustCompile(`.*must be a valid AWS Region Code.*`),
			},
			{
				Config:      testAccDistributionConfig_originItem(rName, originShieldItem(`true`, `"US East (Ohio)"`)),
				ExpectError: regexp.MustCompile(`.*must be a valid AWS Region Code.*`),
			},
			{
				Config: testAccDistributionConfig_originItem(rName, originShieldItem(`true`, `"us-east-1"`)), //lintignore:AWSAT003
				Check: resource.ComposeTestCheckFunc(
					testAccCheckDistributionExists(ctx, resourceName, &distribution),
					resource.TestCheckResourceAttr(resourceName, "origin.#", "1"),
					resource.TestCheckResourceAttr(resourceName, "origin.0.origin_shield.0.enabled", `true`),
					resource.TestCheckResourceAttr(resourceName, "origin.0.origin_shield.0.origin_shield_region", "us-east-1"), //lintignore:AWSAT003
				),
			},
		},
	})
}

func TestAccCloudFrontDistribution_Origin_originAccessControl(t *testing.T) {
	ctx := acctest.Context(t)
	if testing.Short() {
		t.Skip("skipping long-running test in short mode")
	}

	var distribution cloudfront.Distribution
	rName := sdkacctest.RandomWithPrefix(acctest.ResourcePrefix)

	resource.ParallelTest(t, resource.TestCase{
<<<<<<< HEAD
		PreCheck:                 func() { acctest.PreCheck(ctx, t); acctest.PreCheckPartitionHasService(cloudfront.EndpointsID, t) },
=======
		PreCheck:                 func() { acctest.PreCheck(t); acctest.PreCheckPartitionHasService(t, cloudfront.EndpointsID) },
>>>>>>> 78d002fe
		ErrorCheck:               acctest.ErrorCheck(t, cloudfront.EndpointsID),
		ProtoV5ProviderFactories: acctest.ProtoV5ProviderFactories,
		CheckDestroy:             testAccCheckDistributionDestroy(ctx),
		Steps: []resource.TestStep{
			{
				Config: testAccDistributionConfig_originAccessControl(rName, 0),
				Check: resource.ComposeTestCheckFunc(
					testAccCheckDistributionExists(ctx, "aws_cloudfront_distribution.test", &distribution),
					resource.TestCheckResourceAttrPair("aws_cloudfront_distribution.test", "origin.0.origin_access_control_id", "aws_cloudfront_origin_access_control.test.0", "id"),
				),
			},
			{
				ResourceName:      "aws_cloudfront_distribution.test",
				ImportState:       true,
				ImportStateVerify: true,
				ImportStateVerifyIgnore: []string{
					"retain_on_delete",
					"wait_for_deployment",
				},
			},
			{
				Config: testAccDistributionConfig_originAccessControl(rName, 1),
				Check: resource.ComposeTestCheckFunc(
					testAccCheckDistributionExists(ctx, "aws_cloudfront_distribution.test", &distribution),
					resource.TestCheckResourceAttrPair("aws_cloudfront_distribution.test", "origin.0.origin_access_control_id", "aws_cloudfront_origin_access_control.test.1", "id"),
				),
			},
		},
	})
}

// TestAccCloudFrontDistribution_noOptionalItems runs an
// aws_cloudfront_distribution acceptance test with no optional items set.
//
// If you are testing manually and can't wait for deletion, set the
// TF_TEST_CLOUDFRONT_RETAIN environment variable.
func TestAccCloudFrontDistribution_noOptionalItems(t *testing.T) {
	ctx := acctest.Context(t)
	if testing.Short() {
		t.Skip("skipping long-running test in short mode")
	}

	var distribution cloudfront.Distribution
	resourceName := "aws_cloudfront_distribution.no_optional_items"

	resource.ParallelTest(t, resource.TestCase{
<<<<<<< HEAD
		PreCheck:                 func() { acctest.PreCheck(ctx, t); acctest.PreCheckPartitionHasService(cloudfront.EndpointsID, t) },
=======
		PreCheck:                 func() { acctest.PreCheck(t); acctest.PreCheckPartitionHasService(t, cloudfront.EndpointsID) },
>>>>>>> 78d002fe
		ErrorCheck:               acctest.ErrorCheck(t, cloudfront.EndpointsID),
		ProtoV5ProviderFactories: acctest.ProtoV5ProviderFactories,
		CheckDestroy:             testAccCheckDistributionDestroy(ctx),
		Steps: []resource.TestStep{
			{
				Config: testAccDistributionConfig_noOptionalItems(),
				Check: resource.ComposeTestCheckFunc(
					testAccCheckDistributionExists(ctx, resourceName, &distribution),
					resource.TestCheckResourceAttr(resourceName, "aliases.#", "0"),
					acctest.MatchResourceAttrGlobalARN(resourceName, "arn", "cloudfront", regexp.MustCompile(`distribution/[A-Z0-9]+$`)),
					resource.TestCheckResourceAttr(resourceName, "custom_error_response.#", "0"),
					resource.TestCheckResourceAttr(resourceName, "default_cache_behavior.#", "1"),
					resource.TestCheckResourceAttr(resourceName, "default_cache_behavior.0.allowed_methods.#", "7"),
					resource.TestCheckResourceAttr(resourceName, "default_cache_behavior.0.cached_methods.#", "2"),
					resource.TestCheckResourceAttr(resourceName, "default_cache_behavior.0.compress", "false"),
					resource.TestCheckResourceAttr(resourceName, "default_cache_behavior.0.forwarded_values.#", "1"),
					resource.TestCheckResourceAttr(resourceName, "default_cache_behavior.0.forwarded_values.0.cookies.#", "1"),
					resource.TestCheckResourceAttr(resourceName, "default_cache_behavior.0.forwarded_values.0.cookies.0.forward", "all"),
					resource.TestCheckResourceAttr(resourceName, "default_cache_behavior.0.forwarded_values.0.cookies.0.whitelisted_names.#", "0"),
					resource.TestCheckResourceAttr(resourceName, "default_cache_behavior.0.forwarded_values.0.headers.#", "0"),
					resource.TestCheckResourceAttr(resourceName, "default_cache_behavior.0.forwarded_values.0.query_string", "false"),
					resource.TestCheckResourceAttr(resourceName, "default_cache_behavior.0.forwarded_values.0.query_string_cache_keys.#", "0"),
					resource.TestCheckResourceAttr(resourceName, "default_cache_behavior.0.lambda_function_association.#", "0"),
					resource.TestCheckResourceAttr(resourceName, "default_cache_behavior.0.function_association.#", "0"),
					resource.TestCheckResourceAttr(resourceName, "default_cache_behavior.0.min_ttl", "0"),
					resource.TestCheckResourceAttr(resourceName, "default_cache_behavior.0.smooth_streaming", "false"),
					resource.TestCheckResourceAttr(resourceName, "default_cache_behavior.0.target_origin_id", "myCustomOrigin"),
					resource.TestCheckResourceAttr(resourceName, "default_cache_behavior.0.trusted_key_groups.#", "0"),
					resource.TestCheckResourceAttr(resourceName, "default_cache_behavior.0.trusted_signers.#", "0"),
					resource.TestCheckResourceAttr(resourceName, "default_cache_behavior.0.viewer_protocol_policy", "allow-all"),
					resource.TestMatchResourceAttr(resourceName, "domain_name", regexp.MustCompile(`^[a-z0-9]+\.cloudfront\.net$`)),
					resource.TestCheckResourceAttr(resourceName, "enabled", "true"),
					resource.TestMatchResourceAttr(resourceName, "etag", regexp.MustCompile(`^[A-Z0-9]+$`)),
					resource.TestCheckResourceAttr(resourceName, "hosted_zone_id", "Z2FDTNDATAQYW2"),
					resource.TestCheckResourceAttrSet(resourceName, "http_version"),
					resource.TestCheckResourceAttr(resourceName, "is_ipv6_enabled", "false"),
					resource.TestCheckResourceAttr(resourceName, "logging_config.#", "0"),
					resource.TestCheckResourceAttr(resourceName, "origin.#", "1"),
					resource.TestCheckTypeSetElemNestedAttrs(resourceName, "origin.*", map[string]string{
						"custom_header.#":                                 "0",
						"custom_origin_config.#":                          "1",
						"custom_origin_config.0.http_port":                "80",
						"custom_origin_config.0.https_port":               "443",
						"custom_origin_config.0.origin_keepalive_timeout": "5",
						"custom_origin_config.0.origin_protocol_policy":   "http-only",
						"custom_origin_config.0.origin_read_timeout":      "30",
						"custom_origin_config.0.origin_ssl_protocols.#":   "2",
						"domain_name": "www.example.com",
					}),
					resource.TestCheckResourceAttr(resourceName, "price_class", "PriceClass_All"),
					resource.TestCheckResourceAttr(resourceName, "restrictions.#", "1"),
					resource.TestCheckResourceAttr(resourceName, "restrictions.0.geo_restriction.#", "1"),
					resource.TestCheckResourceAttr(resourceName, "restrictions.0.geo_restriction.0.locations.#", "4"),
					resource.TestCheckResourceAttr(resourceName, "restrictions.0.geo_restriction.0.restriction_type", "whitelist"),
					resource.TestCheckResourceAttr(resourceName, "tags.%", "0"),
					resource.TestCheckResourceAttr(resourceName, "viewer_certificate.#", "1"),
					resource.TestCheckResourceAttr(resourceName, "viewer_certificate.0.cloudfront_default_certificate", "true"),
					resource.TestCheckResourceAttr(resourceName, "wait_for_deployment", "true"),
				),
			},
			{
				ResourceName:      resourceName,
				ImportState:       true,
				ImportStateVerify: true,
				ImportStateVerifyIgnore: []string{
					"retain_on_delete",
					"wait_for_deployment",
				},
			},
		},
	})
}

// TestAccCloudFrontDistribution_http11 runs an
// aws_cloudfront_distribution acceptance test with the HTTP version set to
// 1.1.
//
// If you are testing manually and can't wait for deletion, set the
// TF_TEST_CLOUDFRONT_RETAIN environment variable.
func TestAccCloudFrontDistribution_http11(t *testing.T) {
	ctx := acctest.Context(t)
	if testing.Short() {
		t.Skip("skipping long-running test in short mode")
	}

	var distribution cloudfront.Distribution

	resource.ParallelTest(t, resource.TestCase{
<<<<<<< HEAD
		PreCheck:                 func() { acctest.PreCheck(ctx, t); acctest.PreCheckPartitionHasService(cloudfront.EndpointsID, t) },
=======
		PreCheck:                 func() { acctest.PreCheck(t); acctest.PreCheckPartitionHasService(t, cloudfront.EndpointsID) },
>>>>>>> 78d002fe
		ErrorCheck:               acctest.ErrorCheck(t, cloudfront.EndpointsID),
		ProtoV5ProviderFactories: acctest.ProtoV5ProviderFactories,
		CheckDestroy:             testAccCheckDistributionDestroy(ctx),
		Steps: []resource.TestStep{
			{
				Config: testAccDistributionConfig_http11(),
				Check: resource.ComposeTestCheckFunc(
					testAccCheckDistributionExists(ctx, "aws_cloudfront_distribution.http_1_1", &distribution),
				),
			},
			{
				ResourceName:      "aws_cloudfront_distribution.http_1_1",
				ImportState:       true,
				ImportStateVerify: true,
				ImportStateVerifyIgnore: []string{
					"retain_on_delete",
					"wait_for_deployment",
				},
			},
		},
	})
}

func TestAccCloudFrontDistribution_isIPV6Enabled(t *testing.T) {
	ctx := acctest.Context(t)
	if testing.Short() {
		t.Skip("skipping long-running test in short mode")
	}

	var distribution cloudfront.Distribution

	resource.ParallelTest(t, resource.TestCase{
<<<<<<< HEAD
		PreCheck:                 func() { acctest.PreCheck(ctx, t); acctest.PreCheckPartitionHasService(cloudfront.EndpointsID, t) },
=======
		PreCheck:                 func() { acctest.PreCheck(t); acctest.PreCheckPartitionHasService(t, cloudfront.EndpointsID) },
>>>>>>> 78d002fe
		ErrorCheck:               acctest.ErrorCheck(t, cloudfront.EndpointsID),
		ProtoV5ProviderFactories: acctest.ProtoV5ProviderFactories,
		CheckDestroy:             testAccCheckDistributionDestroy(ctx),
		Steps: []resource.TestStep{
			{
				Config: testAccDistributionConfig_isIPV6Enabled(),
				Check: resource.ComposeTestCheckFunc(
					testAccCheckDistributionExists(ctx, "aws_cloudfront_distribution.is_ipv6_enabled", &distribution),
					resource.TestCheckResourceAttr(
						"aws_cloudfront_distribution.is_ipv6_enabled", "is_ipv6_enabled", "true"),
				),
			},
			{
				ResourceName:      "aws_cloudfront_distribution.is_ipv6_enabled",
				ImportState:       true,
				ImportStateVerify: true,
				ImportStateVerifyIgnore: []string{
					"retain_on_delete",
					"wait_for_deployment",
				},
			},
		},
	})
}

func TestAccCloudFrontDistribution_noCustomErrorResponse(t *testing.T) {
	ctx := acctest.Context(t)
	if testing.Short() {
		t.Skip("skipping long-running test in short mode")
	}

	var distribution cloudfront.Distribution

	resource.ParallelTest(t, resource.TestCase{
<<<<<<< HEAD
		PreCheck:                 func() { acctest.PreCheck(ctx, t); acctest.PreCheckPartitionHasService(cloudfront.EndpointsID, t) },
=======
		PreCheck:                 func() { acctest.PreCheck(t); acctest.PreCheckPartitionHasService(t, cloudfront.EndpointsID) },
>>>>>>> 78d002fe
		ErrorCheck:               acctest.ErrorCheck(t, cloudfront.EndpointsID),
		ProtoV5ProviderFactories: acctest.ProtoV5ProviderFactories,
		CheckDestroy:             testAccCheckDistributionDestroy(ctx),
		Steps: []resource.TestStep{
			{
				Config: testAccDistributionConfig_noCustomErroResponseInfo(),
				Check: resource.ComposeTestCheckFunc(
					testAccCheckDistributionExists(ctx, "aws_cloudfront_distribution.no_custom_error_responses", &distribution),
				),
			},
			{
				ResourceName:      "aws_cloudfront_distribution.no_custom_error_responses",
				ImportState:       true,
				ImportStateVerify: true,
				ImportStateVerifyIgnore: []string{
					"retain_on_delete",
					"wait_for_deployment",
				},
			},
		},
	})
}

func TestAccCloudFrontDistribution_DefaultCacheBehaviorForwardedValuesCookies_whitelistedNames(t *testing.T) {
	ctx := acctest.Context(t)
	var distribution cloudfront.Distribution
	resourceName := "aws_cloudfront_distribution.test"
	retainOnDelete := testAccDistributionRetainOnDeleteFromEnv()

	resource.ParallelTest(t, resource.TestCase{
<<<<<<< HEAD
		PreCheck:                 func() { acctest.PreCheck(ctx, t); acctest.PreCheckPartitionHasService(cloudfront.EndpointsID, t) },
=======
		PreCheck:                 func() { acctest.PreCheck(t); acctest.PreCheckPartitionHasService(t, cloudfront.EndpointsID) },
>>>>>>> 78d002fe
		ErrorCheck:               acctest.ErrorCheck(t, cloudfront.EndpointsID),
		ProtoV5ProviderFactories: acctest.ProtoV5ProviderFactories,
		CheckDestroy:             testAccCheckDistributionDestroy(ctx),
		Steps: []resource.TestStep{
			{
				Config: testAccDistributionConfig_defaultCacheBehaviorForwardedValuesCookiesWhitelistedNamesUnordered3(retainOnDelete),
				Check: resource.ComposeTestCheckFunc(
					testAccCheckDistributionExists(ctx, resourceName, &distribution),
					resource.TestCheckResourceAttr(resourceName, "default_cache_behavior.#", "1"),
					resource.TestCheckResourceAttr(resourceName, "default_cache_behavior.0.forwarded_values.#", "1"),
					resource.TestCheckResourceAttr(resourceName, "default_cache_behavior.0.forwarded_values.0.cookies.#", "1"),
					resource.TestCheckResourceAttr(resourceName, "default_cache_behavior.0.forwarded_values.0.cookies.0.whitelisted_names.#", "3"),
				),
			},
			{
				ResourceName:      resourceName,
				ImportState:       true,
				ImportStateVerify: true,
				ImportStateVerifyIgnore: []string{
					"retain_on_delete",
					"wait_for_deployment",
				},
			},
			{
				Config: testAccDistributionConfig_defaultCacheBehaviorForwardedValuesCookiesWhitelistedNamesUnordered2(retainOnDelete),
				Check: resource.ComposeTestCheckFunc(
					testAccCheckDistributionExists(ctx, resourceName, &distribution),
					resource.TestCheckResourceAttr(resourceName, "default_cache_behavior.#", "1"),
					resource.TestCheckResourceAttr(resourceName, "default_cache_behavior.0.forwarded_values.#", "1"),
					resource.TestCheckResourceAttr(resourceName, "default_cache_behavior.0.forwarded_values.0.cookies.#", "1"),
					resource.TestCheckResourceAttr(resourceName, "default_cache_behavior.0.forwarded_values.0.cookies.0.whitelisted_names.#", "2"),
				),
			},
		},
	})
}

func TestAccCloudFrontDistribution_DefaultCacheBehaviorForwardedValues_headers(t *testing.T) {
	ctx := acctest.Context(t)
	var distribution cloudfront.Distribution
	resourceName := "aws_cloudfront_distribution.test"
	retainOnDelete := testAccDistributionRetainOnDeleteFromEnv()

	resource.ParallelTest(t, resource.TestCase{
<<<<<<< HEAD
		PreCheck:                 func() { acctest.PreCheck(ctx, t); acctest.PreCheckPartitionHasService(cloudfront.EndpointsID, t) },
=======
		PreCheck:                 func() { acctest.PreCheck(t); acctest.PreCheckPartitionHasService(t, cloudfront.EndpointsID) },
>>>>>>> 78d002fe
		ErrorCheck:               acctest.ErrorCheck(t, cloudfront.EndpointsID),
		ProtoV5ProviderFactories: acctest.ProtoV5ProviderFactories,
		CheckDestroy:             testAccCheckDistributionDestroy(ctx),
		Steps: []resource.TestStep{
			{
				Config: testAccDistributionConfig_defaultCacheBehaviorForwardedValuesHeadersUnordered3(retainOnDelete),
				Check: resource.ComposeTestCheckFunc(
					testAccCheckDistributionExists(ctx, resourceName, &distribution),
					resource.TestCheckResourceAttr(resourceName, "default_cache_behavior.#", "1"),
					resource.TestCheckResourceAttr(resourceName, "default_cache_behavior.0.forwarded_values.#", "1"),
					resource.TestCheckResourceAttr(resourceName, "default_cache_behavior.0.forwarded_values.0.headers.#", "3"),
				),
			},
			{
				ResourceName:      resourceName,
				ImportState:       true,
				ImportStateVerify: true,
				ImportStateVerifyIgnore: []string{
					"retain_on_delete",
					"wait_for_deployment",
				},
			},
			{
				Config: testAccDistributionConfig_defaultCacheBehaviorForwardedValuesHeadersUnordered2(retainOnDelete),
				Check: resource.ComposeTestCheckFunc(
					testAccCheckDistributionExists(ctx, resourceName, &distribution),
					resource.TestCheckResourceAttr(resourceName, "default_cache_behavior.#", "1"),
					resource.TestCheckResourceAttr(resourceName, "default_cache_behavior.0.forwarded_values.#", "1"),
					resource.TestCheckResourceAttr(resourceName, "default_cache_behavior.0.forwarded_values.0.headers.#", "2"),
				),
			},
		},
	})
}

func TestAccCloudFrontDistribution_DefaultCacheBehavior_trustedKeyGroups(t *testing.T) {
	ctx := acctest.Context(t)
	var distribution cloudfront.Distribution
	resourceName := "aws_cloudfront_distribution.test"

	rName := sdkacctest.RandomWithPrefix(acctest.ResourcePrefix)
	retainOnDelete := testAccDistributionRetainOnDeleteFromEnv()

	resource.ParallelTest(t, resource.TestCase{
<<<<<<< HEAD
		PreCheck:                 func() { acctest.PreCheck(ctx, t); acctest.PreCheckPartitionHasService(cloudfront.EndpointsID, t) },
=======
		PreCheck:                 func() { acctest.PreCheck(t); acctest.PreCheckPartitionHasService(t, cloudfront.EndpointsID) },
>>>>>>> 78d002fe
		ErrorCheck:               acctest.ErrorCheck(t, cloudfront.EndpointsID),
		ProtoV5ProviderFactories: acctest.ProtoV5ProviderFactories,
		CheckDestroy:             testAccCheckDistributionDestroy(ctx),
		Steps: []resource.TestStep{
			{
				Config: testAccDistributionConfig_defaultCacheBehaviorTrustedKeyGroups(retainOnDelete, rName),
				Check: resource.ComposeTestCheckFunc(
					testAccCheckDistributionExists(ctx, resourceName, &distribution),
					resource.TestCheckResourceAttr(resourceName, "trusted_key_groups.#", "1"),
					resource.TestCheckResourceAttr(resourceName, "trusted_key_groups.0.enabled", "true"),
					resource.TestCheckResourceAttr(resourceName, "trusted_key_groups.0.items.#", "1"),
					resource.TestCheckResourceAttrSet(resourceName, "trusted_key_groups.0.items.0.key_group_id"),
					resource.TestCheckResourceAttr(resourceName, "trusted_key_groups.0.items.0.key_pair_ids.#", "1"),
					resource.TestCheckResourceAttr(resourceName, "default_cache_behavior.#", "1"),
					resource.TestCheckResourceAttr(resourceName, "default_cache_behavior.0.trusted_key_groups.#", "1"),
				),
			},
			{
				ResourceName:      resourceName,
				ImportState:       true,
				ImportStateVerify: true,
				ImportStateVerifyIgnore: []string{
					"retain_on_delete",
					"wait_for_deployment",
				},
			},
		},
	})
}

func TestAccCloudFrontDistribution_DefaultCacheBehavior_trustedSigners(t *testing.T) {
	ctx := acctest.Context(t)
	var distribution cloudfront.Distribution
	resourceName := "aws_cloudfront_distribution.test"
	retainOnDelete := testAccDistributionRetainOnDeleteFromEnv()

	resource.ParallelTest(t, resource.TestCase{
<<<<<<< HEAD
		PreCheck:                 func() { acctest.PreCheck(ctx, t); acctest.PreCheckPartitionHasService(cloudfront.EndpointsID, t) },
=======
		PreCheck:                 func() { acctest.PreCheck(t); acctest.PreCheckPartitionHasService(t, cloudfront.EndpointsID) },
>>>>>>> 78d002fe
		ErrorCheck:               acctest.ErrorCheck(t, cloudfront.EndpointsID),
		ProtoV5ProviderFactories: acctest.ProtoV5ProviderFactories,
		CheckDestroy:             testAccCheckDistributionDestroy(ctx),
		Steps: []resource.TestStep{
			{
				Config: testAccDistributionConfig_defaultCacheBehaviorTrustedSignersSelf(retainOnDelete),
				Check: resource.ComposeTestCheckFunc(
					testAccCheckDistributionExists(ctx, resourceName, &distribution),
					resource.TestCheckResourceAttr(resourceName, "trusted_signers.#", "1"),
					resource.TestCheckResourceAttr(resourceName, "trusted_signers.0.items.#", "1"),
					resource.TestCheckResourceAttr(resourceName, "trusted_signers.0.items.0.aws_account_number", "self"),
					resource.TestCheckResourceAttr(resourceName, "default_cache_behavior.#", "1"),
					resource.TestCheckResourceAttr(resourceName, "default_cache_behavior.0.trusted_signers.#", "1"),
				),
			},
			{
				ResourceName:      resourceName,
				ImportState:       true,
				ImportStateVerify: true,
				ImportStateVerifyIgnore: []string{
					"retain_on_delete",
					"wait_for_deployment",
				},
			},
		},
	})
}

func TestAccCloudFrontDistribution_DefaultCacheBehavior_realtimeLogARN(t *testing.T) {
	ctx := acctest.Context(t)
	var distribution cloudfront.Distribution
	rName := sdkacctest.RandomWithPrefix(acctest.ResourcePrefix)
	resourceName := "aws_cloudfront_distribution.test"
	realtimeLogConfigResourceName := "aws_cloudfront_realtime_log_config.test"
	retainOnDelete := testAccDistributionRetainOnDeleteFromEnv()

	resource.ParallelTest(t, resource.TestCase{
<<<<<<< HEAD
		PreCheck:                 func() { acctest.PreCheck(ctx, t); acctest.PreCheckPartitionHasService(cloudfront.EndpointsID, t) },
=======
		PreCheck:                 func() { acctest.PreCheck(t); acctest.PreCheckPartitionHasService(t, cloudfront.EndpointsID) },
>>>>>>> 78d002fe
		ErrorCheck:               acctest.ErrorCheck(t, cloudfront.EndpointsID),
		ProtoV5ProviderFactories: acctest.ProtoV5ProviderFactories,
		CheckDestroy:             testAccCheckDistributionDestroy(ctx),
		Steps: []resource.TestStep{
			{
				Config: testAccDistributionConfig_defaultCacheBehaviorRealtimeLogARN(rName, retainOnDelete),
				Check: resource.ComposeTestCheckFunc(
					testAccCheckDistributionExists(ctx, resourceName, &distribution),
					resource.TestCheckResourceAttr(resourceName, "default_cache_behavior.#", "1"),
					resource.TestCheckResourceAttrPair(resourceName, "default_cache_behavior.0.realtime_log_config_arn", realtimeLogConfigResourceName, "arn"),
				),
			},
			{
				ResourceName:      resourceName,
				ImportState:       true,
				ImportStateVerify: true,
				ImportStateVerifyIgnore: []string{
					"retain_on_delete",
					"wait_for_deployment",
				},
			},
		},
	})
}

func TestAccCloudFrontDistribution_OrderedCacheBehavior_realtimeLogARN(t *testing.T) {
	ctx := acctest.Context(t)
	var distribution cloudfront.Distribution
	rName := sdkacctest.RandomWithPrefix(acctest.ResourcePrefix)
	resourceName := "aws_cloudfront_distribution.test"
	realtimeLogConfigResourceName := "aws_cloudfront_realtime_log_config.test"
	retainOnDelete := testAccDistributionRetainOnDeleteFromEnv()

	resource.ParallelTest(t, resource.TestCase{
<<<<<<< HEAD
		PreCheck:                 func() { acctest.PreCheck(ctx, t); acctest.PreCheckPartitionHasService(cloudfront.EndpointsID, t) },
=======
		PreCheck:                 func() { acctest.PreCheck(t); acctest.PreCheckPartitionHasService(t, cloudfront.EndpointsID) },
>>>>>>> 78d002fe
		ErrorCheck:               acctest.ErrorCheck(t, cloudfront.EndpointsID),
		ProtoV5ProviderFactories: acctest.ProtoV5ProviderFactories,
		CheckDestroy:             testAccCheckDistributionDestroy(ctx),
		Steps: []resource.TestStep{
			{
				Config: testAccDistributionConfig_orderedCacheBehaviorRealtimeLogARN(rName, retainOnDelete),
				Check: resource.ComposeTestCheckFunc(
					testAccCheckDistributionExists(ctx, resourceName, &distribution),
					resource.TestCheckResourceAttr(resourceName, "ordered_cache_behavior.#", "1"),
					resource.TestCheckResourceAttrPair(resourceName, "ordered_cache_behavior.0.realtime_log_config_arn", realtimeLogConfigResourceName, "arn"),
				),
			},
			{
				ResourceName:      resourceName,
				ImportState:       true,
				ImportStateVerify: true,
				ImportStateVerifyIgnore: []string{
					"retain_on_delete",
					"wait_for_deployment",
				},
			},
		},
	})
}

func TestAccCloudFrontDistribution_enabled(t *testing.T) {
	ctx := acctest.Context(t)
	if testing.Short() {
		t.Skip("skipping long-running test in short mode")
	}

	var distribution cloudfront.Distribution
	resourceName := "aws_cloudfront_distribution.test"

	resource.ParallelTest(t, resource.TestCase{
<<<<<<< HEAD
		PreCheck:                 func() { acctest.PreCheck(ctx, t); acctest.PreCheckPartitionHasService(cloudfront.EndpointsID, t) },
=======
		PreCheck:                 func() { acctest.PreCheck(t); acctest.PreCheckPartitionHasService(t, cloudfront.EndpointsID) },
>>>>>>> 78d002fe
		ErrorCheck:               acctest.ErrorCheck(t, cloudfront.EndpointsID),
		ProtoV5ProviderFactories: acctest.ProtoV5ProviderFactories,
		CheckDestroy:             testAccCheckDistributionDestroy(ctx),
		Steps: []resource.TestStep{
			{
				Config: testAccDistributionConfig_enabled(false, false),
				Check: resource.ComposeTestCheckFunc(
					testAccCheckDistributionExists(ctx, resourceName, &distribution),
					resource.TestCheckResourceAttr(resourceName, "enabled", "false"),
				),
			},
			{
				ResourceName:      resourceName,
				ImportState:       true,
				ImportStateVerify: true,
				ImportStateVerifyIgnore: []string{
					"retain_on_delete",
					"wait_for_deployment",
				},
			},
			{
				Config: testAccDistributionConfig_enabled(true, false),
				Check: resource.ComposeTestCheckFunc(
					testAccCheckDistributionExists(ctx, resourceName, &distribution),
					resource.TestCheckResourceAttr(resourceName, "enabled", "true"),
				),
			},
		},
	})
}

// TestAccCloudFrontDistribution_retainOnDelete verifies retain_on_delete = true
// This acceptance test performs the following steps:
//   - Trigger a Terraform destroy of the resource, which should only disable the distribution
//   - Check it still exists and is disabled outside Terraform
//   - Destroy for real outside Terraform
func TestAccCloudFrontDistribution_retainOnDelete(t *testing.T) {
	ctx := acctest.Context(t)
	if testing.Short() {
		t.Skip("skipping long-running test in short mode")
	}

	var distribution cloudfront.Distribution
	resourceName := "aws_cloudfront_distribution.test"

	resource.ParallelTest(t, resource.TestCase{
<<<<<<< HEAD
		PreCheck:                 func() { acctest.PreCheck(ctx, t); acctest.PreCheckPartitionHasService(cloudfront.EndpointsID, t) },
=======
		PreCheck:                 func() { acctest.PreCheck(t); acctest.PreCheckPartitionHasService(t, cloudfront.EndpointsID) },
>>>>>>> 78d002fe
		ErrorCheck:               acctest.ErrorCheck(t, cloudfront.EndpointsID),
		ProtoV5ProviderFactories: acctest.ProtoV5ProviderFactories,
		CheckDestroy:             testAccCheckDistributionDestroy(ctx),
		Steps: []resource.TestStep{
			{
				Config: testAccDistributionConfig_enabled(true, true),
				Check: resource.ComposeTestCheckFunc(
					testAccCheckDistributionExists(ctx, resourceName, &distribution),
				),
			},
			{
				Config:  testAccDistributionConfig_enabled(true, true),
				Destroy: true,
				Check: resource.ComposeTestCheckFunc(
					testAccCheckDistributionExistsAPIOnly(ctx, &distribution),
					testAccCheckDistributionWaitForDeployment(ctx, &distribution),
					testAccCheckDistributionDisabled(&distribution),
					testAccCheckDistributionDisappears(ctx, &distribution),
				),
			},
		},
	})
}

func TestAccCloudFrontDistribution_OrderedCacheBehaviorForwardedValuesCookies_whitelistedNames(t *testing.T) {
	ctx := acctest.Context(t)
	if testing.Short() {
		t.Skip("skipping long-running test in short mode")
	}

	var distribution cloudfront.Distribution
	resourceName := "aws_cloudfront_distribution.test"
	retainOnDelete := testAccDistributionRetainOnDeleteFromEnv()

	resource.ParallelTest(t, resource.TestCase{
<<<<<<< HEAD
		PreCheck:                 func() { acctest.PreCheck(ctx, t); acctest.PreCheckPartitionHasService(cloudfront.EndpointsID, t) },
=======
		PreCheck:                 func() { acctest.PreCheck(t); acctest.PreCheckPartitionHasService(t, cloudfront.EndpointsID) },
>>>>>>> 78d002fe
		ErrorCheck:               acctest.ErrorCheck(t, cloudfront.EndpointsID),
		ProtoV5ProviderFactories: acctest.ProtoV5ProviderFactories,
		CheckDestroy:             testAccCheckDistributionDestroy(ctx),
		Steps: []resource.TestStep{
			{
				Config: testAccDistributionConfig_orderedCacheBehaviorForwardedValuesCookiesWhitelistedNamesUnordered3(retainOnDelete),
				Check: resource.ComposeTestCheckFunc(
					testAccCheckDistributionExists(ctx, resourceName, &distribution),
					resource.TestCheckResourceAttr(resourceName, "ordered_cache_behavior.#", "1"),
					resource.TestCheckResourceAttr(resourceName, "ordered_cache_behavior.0.forwarded_values.#", "1"),
					resource.TestCheckResourceAttr(resourceName, "ordered_cache_behavior.0.forwarded_values.0.cookies.#", "1"),
					resource.TestCheckResourceAttr(resourceName, "ordered_cache_behavior.0.forwarded_values.0.cookies.0.whitelisted_names.#", "3"),
				),
			},
			{
				ResourceName:      resourceName,
				ImportState:       true,
				ImportStateVerify: true,
				ImportStateVerifyIgnore: []string{
					"retain_on_delete",
					"wait_for_deployment",
				},
			},
			{
				Config: testAccDistributionConfig_orderedCacheBehaviorForwardedValuesCookiesWhitelistedNamesUnordered2(retainOnDelete),
				Check: resource.ComposeTestCheckFunc(
					testAccCheckDistributionExists(ctx, resourceName, &distribution),
					resource.TestCheckResourceAttr(resourceName, "ordered_cache_behavior.#", "1"),
					resource.TestCheckResourceAttr(resourceName, "ordered_cache_behavior.0.forwarded_values.#", "1"),
					resource.TestCheckResourceAttr(resourceName, "ordered_cache_behavior.0.forwarded_values.0.cookies.#", "1"),
					resource.TestCheckResourceAttr(resourceName, "ordered_cache_behavior.0.forwarded_values.0.cookies.0.whitelisted_names.#", "2"),
				),
			},
		},
	})
}

func TestAccCloudFrontDistribution_OrderedCacheBehaviorForwardedValues_headers(t *testing.T) {
	ctx := acctest.Context(t)
	if testing.Short() {
		t.Skip("skipping long-running test in short mode")
	}

	var distribution cloudfront.Distribution
	resourceName := "aws_cloudfront_distribution.test"
	retainOnDelete := testAccDistributionRetainOnDeleteFromEnv()

	resource.ParallelTest(t, resource.TestCase{
<<<<<<< HEAD
		PreCheck:                 func() { acctest.PreCheck(ctx, t); acctest.PreCheckPartitionHasService(cloudfront.EndpointsID, t) },
=======
		PreCheck:                 func() { acctest.PreCheck(t); acctest.PreCheckPartitionHasService(t, cloudfront.EndpointsID) },
>>>>>>> 78d002fe
		ErrorCheck:               acctest.ErrorCheck(t, cloudfront.EndpointsID),
		ProtoV5ProviderFactories: acctest.ProtoV5ProviderFactories,
		CheckDestroy:             testAccCheckDistributionDestroy(ctx),
		Steps: []resource.TestStep{
			{
				Config: testAccDistributionConfig_orderedCacheBehaviorForwardedValuesHeadersUnordered3(retainOnDelete),
				Check: resource.ComposeTestCheckFunc(
					testAccCheckDistributionExists(ctx, resourceName, &distribution),
					resource.TestCheckResourceAttr(resourceName, "ordered_cache_behavior.#", "1"),
					resource.TestCheckResourceAttr(resourceName, "ordered_cache_behavior.0.forwarded_values.#", "1"),
					resource.TestCheckResourceAttr(resourceName, "ordered_cache_behavior.0.forwarded_values.0.headers.#", "3"),
				),
			},
			{
				ResourceName:      resourceName,
				ImportState:       true,
				ImportStateVerify: true,
				ImportStateVerifyIgnore: []string{
					"retain_on_delete",
					"wait_for_deployment",
				},
			},
			{
				Config: testAccDistributionConfig_orderedCacheBehaviorForwardedValuesHeadersUnordered2(retainOnDelete),
				Check: resource.ComposeTestCheckFunc(
					testAccCheckDistributionExists(ctx, resourceName, &distribution),
					resource.TestCheckResourceAttr(resourceName, "ordered_cache_behavior.#", "1"),
					resource.TestCheckResourceAttr(resourceName, "ordered_cache_behavior.0.forwarded_values.#", "1"),
					resource.TestCheckResourceAttr(resourceName, "ordered_cache_behavior.0.forwarded_values.0.headers.#", "2"),
				),
			},
		},
	})
}

func TestAccCloudFrontDistribution_ViewerCertificate_acmCertificateARN(t *testing.T) {
	ctx := acctest.Context(t)
	var distribution cloudfront.Distribution
	resourceName := "aws_cloudfront_distribution.test"
	retainOnDelete := testAccDistributionRetainOnDeleteFromEnv()

	resource.ParallelTest(t, resource.TestCase{
<<<<<<< HEAD
		PreCheck:                 func() { acctest.PreCheck(ctx, t); acctest.PreCheckPartitionHasService(cloudfront.EndpointsID, t) },
=======
		PreCheck:                 func() { acctest.PreCheck(t); acctest.PreCheckPartitionHasService(t, cloudfront.EndpointsID) },
>>>>>>> 78d002fe
		ErrorCheck:               acctest.ErrorCheck(t, cloudfront.EndpointsID),
		ProtoV5ProviderFactories: acctest.ProtoV5ProviderFactories,
		CheckDestroy:             testAccCheckDistributionDestroy(ctx),
		Steps: []resource.TestStep{
			{
				Config: testAccDistributionConfig_viewerCertificateACMCertificateARN(t, retainOnDelete),
				Check: resource.ComposeTestCheckFunc(
					testAccCheckDistributionExists(ctx, resourceName, &distribution),
				),
			},
			{
				Config:            testAccDistributionConfig_viewerCertificateACMCertificateARN(t, retainOnDelete),
				ResourceName:      resourceName,
				ImportState:       true,
				ImportStateVerify: true,
				ImportStateVerifyIgnore: []string{
					"retain_on_delete",
					"wait_for_deployment",
				},
			},
		},
	})
}

// Reference: https://github.com/hashicorp/terraform-provider-aws/issues/7773
func TestAccCloudFrontDistribution_ViewerCertificateACMCertificateARN_conflictsWithCloudFrontDefaultCertificate(t *testing.T) {
	ctx := acctest.Context(t)
	var distribution cloudfront.Distribution
	resourceName := "aws_cloudfront_distribution.test"
	retainOnDelete := testAccDistributionRetainOnDeleteFromEnv()

	resource.ParallelTest(t, resource.TestCase{
<<<<<<< HEAD
		PreCheck:                 func() { acctest.PreCheck(ctx, t); acctest.PreCheckPartitionHasService(cloudfront.EndpointsID, t) },
=======
		PreCheck:                 func() { acctest.PreCheck(t); acctest.PreCheckPartitionHasService(t, cloudfront.EndpointsID) },
>>>>>>> 78d002fe
		ErrorCheck:               acctest.ErrorCheck(t, cloudfront.EndpointsID),
		ProtoV5ProviderFactories: acctest.ProtoV5ProviderFactories,
		CheckDestroy:             testAccCheckDistributionDestroy(ctx),
		Steps: []resource.TestStep{
			{
				Config: testAccDistributionConfig_viewerCertificateACMCertificateARNConflictsDefaultCertificate(t, retainOnDelete),
				Check: resource.ComposeTestCheckFunc(
					testAccCheckDistributionExists(ctx, resourceName, &distribution),
				),
			},
			{
				Config:            testAccDistributionConfig_viewerCertificateACMCertificateARNConflictsDefaultCertificate(t, retainOnDelete),
				ResourceName:      resourceName,
				ImportState:       true,
				ImportStateVerify: true,
				ImportStateVerifyIgnore: []string{
					"retain_on_delete",
					"wait_for_deployment",
				},
			},
		},
	})
}

func TestAccCloudFrontDistribution_waitForDeployment(t *testing.T) {
	ctx := acctest.Context(t)
	if testing.Short() {
		t.Skip("skipping long-running test in short mode")
	}

	var distribution cloudfront.Distribution
	resourceName := "aws_cloudfront_distribution.test"

	resource.ParallelTest(t, resource.TestCase{
<<<<<<< HEAD
		PreCheck:                 func() { acctest.PreCheck(ctx, t); acctest.PreCheckPartitionHasService(cloudfront.EndpointsID, t) },
=======
		PreCheck:                 func() { acctest.PreCheck(t); acctest.PreCheckPartitionHasService(t, cloudfront.EndpointsID) },
>>>>>>> 78d002fe
		ErrorCheck:               acctest.ErrorCheck(t, cloudfront.EndpointsID),
		ProtoV5ProviderFactories: acctest.ProtoV5ProviderFactories,
		CheckDestroy:             testAccCheckDistributionDestroy(ctx),
		Steps: []resource.TestStep{
			{
				Config: testAccDistributionConfig_waitForDeployment(false, false),
				Check: resource.ComposeTestCheckFunc(
					testAccCheckDistributionExists(ctx, resourceName, &distribution),
					testAccCheckDistributionStatusInProgress(&distribution),
					testAccCheckDistributionWaitForDeployment(ctx, &distribution),
					resource.TestCheckResourceAttr(resourceName, "wait_for_deployment", "false"),
				),
			},
			{
				ResourceName:      resourceName,
				ImportState:       true,
				ImportStateVerify: true,
				ImportStateVerifyIgnore: []string{
					"retain_on_delete",
					"wait_for_deployment",
				},
			},
			{
				Config: testAccDistributionConfig_waitForDeployment(true, false),
				Check: resource.ComposeTestCheckFunc(
					testAccCheckDistributionExists(ctx, resourceName, &distribution),
					testAccCheckDistributionStatusInProgress(&distribution),
					resource.TestCheckResourceAttr(resourceName, "wait_for_deployment", "false"),
				),
			},
			{
				Config: testAccDistributionConfig_waitForDeployment(false, true),
				Check: resource.ComposeTestCheckFunc(
					testAccCheckDistributionExists(ctx, resourceName, &distribution),
					testAccCheckDistributionStatusDeployed(&distribution),
					resource.TestCheckResourceAttr(resourceName, "wait_for_deployment", "true"),
				),
			},
		},
	})
}

func TestAccCloudFrontDistribution_preconditionFailed(t *testing.T) {
	ctx := acctest.Context(t)
	if testing.Short() {
		t.Skip("skipping long-running test in short mode")
	}

	var distribution cloudfront.Distribution
	rName := sdkacctest.RandomWithPrefix(acctest.ResourcePrefix)
	resourceName := "aws_cloudfront_distribution.main"

	resource.ParallelTest(t, resource.TestCase{
<<<<<<< HEAD
		PreCheck:                 func() { acctest.PreCheck(ctx, t); acctest.PreCheckPartitionHasService(cloudfront.EndpointsID, t) },
=======
		PreCheck:                 func() { acctest.PreCheck(t); acctest.PreCheckPartitionHasService(t, cloudfront.EndpointsID) },
>>>>>>> 78d002fe
		ErrorCheck:               acctest.ErrorCheck(t, cloudfront.EndpointsID),
		ProtoV5ProviderFactories: acctest.ProtoV5ProviderFactories,
		CheckDestroy:             testAccCheckDistributionDestroy(ctx),
		Steps: []resource.TestStep{
			{
				Config: testAccDistributionConfig_eTagInitial(rName),
				Check: resource.ComposeTestCheckFunc(
					testAccCheckDistributionExists(ctx, resourceName, &distribution),
					resource.TestCheckResourceAttr("aws_cloudfront_response_headers_policy.example", "cors_config.#", "1"),
					resource.TestCheckResourceAttr("aws_cloudfront_response_headers_policy.example", "cors_config.0.access_control_allow_headers.#", "1"),
					resource.TestCheckResourceAttr("aws_cloudfront_response_headers_policy.example", "cors_config.0.access_control_allow_headers.0.items.#", "1"),
					resource.TestCheckResourceAttr("aws_cloudfront_response_headers_policy.example", "cors_config.0.access_control_allow_headers.0.items.0", "test"),
					resource.TestCheckResourceAttr(resourceName, "comment", "Some comment"),
				),
			},
			{
				ResourceName:      resourceName,
				ImportState:       true,
				ImportStateVerify: true,
				ImportStateVerifyIgnore: []string{
					"retain_on_delete",
					"wait_for_deployment",
				},
			},
			{
				Config: testAccDistributionConfig_eTagUpdated(rName),
				Check: resource.ComposeTestCheckFunc(
					testAccCheckDistributionExists(ctx, resourceName, &distribution),
					resource.TestCheckResourceAttr("aws_cloudfront_response_headers_policy.example", "cors_config.#", "1"),
					resource.TestCheckResourceAttr("aws_cloudfront_response_headers_policy.example", "cors_config.0.access_control_allow_headers.#", "1"),
					resource.TestCheckResourceAttr("aws_cloudfront_response_headers_policy.example", "cors_config.0.access_control_allow_headers.0.items.#", "2"),
					resource.TestCheckResourceAttr("aws_cloudfront_response_headers_policy.example", "cors_config.0.access_control_allow_headers.0.items.0", "test"),
					resource.TestCheckResourceAttr("aws_cloudfront_response_headers_policy.example", "cors_config.0.access_control_allow_headers.0.items.1", "updated"),
					resource.TestCheckResourceAttr(resourceName, "comment", "Some comment"),
				),
			},
			{
				ResourceName:      resourceName,
				ImportState:       true,
				ImportStateVerify: true,
				ImportStateVerifyIgnore: []string{
					"retain_on_delete",
					"wait_for_deployment",
				},
			},
			{
				Config: testAccDistributionConfig_eTagFinal(rName),
				Check: resource.ComposeTestCheckFunc(
					testAccCheckDistributionExists(ctx, resourceName, &distribution),
					resource.TestCheckResourceAttr("aws_cloudfront_response_headers_policy.example", "cors_config.#", "1"),
					resource.TestCheckResourceAttr("aws_cloudfront_response_headers_policy.example", "cors_config.0.access_control_allow_headers.#", "1"),
					resource.TestCheckResourceAttr("aws_cloudfront_response_headers_policy.example", "cors_config.0.access_control_allow_headers.0.items.#", "2"),
					resource.TestCheckResourceAttr("aws_cloudfront_response_headers_policy.example", "cors_config.0.access_control_allow_headers.0.items.0", "test"),
					resource.TestCheckResourceAttr("aws_cloudfront_response_headers_policy.example", "cors_config.0.access_control_allow_headers.0.items.1", "updated"),
					resource.TestCheckResourceAttr(resourceName, "comment", "Updated comment"),
				),
			},
		},
	})
}

func testAccCheckDistributionDestroy(ctx context.Context) resource.TestCheckFunc {
	return func(s *terraform.State) error {
		conn := acctest.Provider.Meta().(*conns.AWSClient).CloudFrontConn()

		for _, rs := range s.RootModule().Resources {
			if rs.Type != "aws_cloudfront_distribution" {
				continue
			}

			input := &cloudfront.GetDistributionInput{
				Id: aws.String(rs.Primary.ID),
			}

			output, err := conn.GetDistributionWithContext(ctx, input)

			if tfawserr.ErrCodeEquals(err, cloudfront.ErrCodeNoSuchDistribution) {
				continue
			}

			if err != nil {
				return err
			}

			if !testAccDistributionRetainOnDeleteFromEnv() {
				return fmt.Errorf("CloudFront Distribution (%s) still exists", rs.Primary.ID)
			}

			if output != nil && output.Distribution != nil && output.Distribution.DistributionConfig != nil && aws.BoolValue(output.Distribution.DistributionConfig.Enabled) {
				return fmt.Errorf("CloudFront Distribution (%s) not disabled", rs.Primary.ID)
			}
		}

		return nil
	}
}

func testAccCheckDistributionExists(ctx context.Context, resourceName string, distribution *cloudfront.Distribution) resource.TestCheckFunc {
	return func(s *terraform.State) error {
		rs, ok := s.RootModule().Resources[resourceName]

		if !ok {
			return fmt.Errorf("Not found: %s", resourceName)
		}

		if rs.Primary.ID == "" {
			return fmt.Errorf("Resource ID not found: %s", resourceName)
		}

		conn := acctest.Provider.Meta().(*conns.AWSClient).CloudFrontConn()

		input := &cloudfront.GetDistributionInput{
			Id: aws.String(rs.Primary.ID),
		}

		output, err := conn.GetDistributionWithContext(ctx, input)

		if err != nil {
			return fmt.Errorf("Error retrieving CloudFront distribution: %s", err)
		}

		*distribution = *output.Distribution

		return nil
	}
}

func testAccCheckDistributionExistsAPIOnly(ctx context.Context, distribution *cloudfront.Distribution) resource.TestCheckFunc {
	return func(s *terraform.State) error {
		conn := acctest.Provider.Meta().(*conns.AWSClient).CloudFrontConn()

		input := &cloudfront.GetDistributionInput{
			Id: distribution.Id,
		}

		output, err := conn.GetDistributionWithContext(ctx, input)

		if err != nil {
			return err
		}

		*distribution = *output.Distribution

		return nil
	}
}

func testAccCheckDistributionStatusDeployed(distribution *cloudfront.Distribution) resource.TestCheckFunc {
	return func(s *terraform.State) error {
		if distribution == nil {
			return fmt.Errorf("CloudFront Distribution empty")
		}

		if aws.StringValue(distribution.Status) != "Deployed" {
			return fmt.Errorf("CloudFront Distribution (%s) status not Deployed: %s", aws.StringValue(distribution.Id), aws.StringValue(distribution.Status))
		}

		return nil
	}
}

func testAccCheckDistributionStatusInProgress(distribution *cloudfront.Distribution) resource.TestCheckFunc {
	return func(s *terraform.State) error {
		if distribution == nil {
			return fmt.Errorf("CloudFront Distribution empty")
		}

		if aws.StringValue(distribution.Status) != "InProgress" {
			return fmt.Errorf("CloudFront Distribution (%s) status not InProgress: %s", aws.StringValue(distribution.Id), aws.StringValue(distribution.Status))
		}

		return nil
	}
}

func testAccCheckDistributionDisabled(distribution *cloudfront.Distribution) resource.TestCheckFunc {
	return func(s *terraform.State) error {
		if distribution == nil || distribution.DistributionConfig == nil {
			return fmt.Errorf("CloudFront Distribution configuration empty")
		}

		if aws.BoolValue(distribution.DistributionConfig.Enabled) {
			return fmt.Errorf("CloudFront Distribution (%s) enabled", aws.StringValue(distribution.Id))
		}

		return nil
	}
}

// testAccCheckDistributionDisappears deletes a CloudFront Distribution outside Terraform
// This requires the CloudFront Distribution to previously be disabled and fetches latest ETag automatically.
func testAccCheckDistributionDisappears(ctx context.Context, distribution *cloudfront.Distribution) resource.TestCheckFunc {
	return func(s *terraform.State) error {
		conn := acctest.Provider.Meta().(*conns.AWSClient).CloudFrontConn()

		getDistributionInput := &cloudfront.GetDistributionInput{
			Id: distribution.Id,
		}

		getDistributionOutput, err := conn.GetDistributionWithContext(ctx, getDistributionInput)

		if err != nil {
			return err
		}

		deleteDistributionInput := &cloudfront.DeleteDistributionInput{
			Id:      distribution.Id,
			IfMatch: getDistributionOutput.ETag,
		}

		err = resource.RetryContext(ctx, 2*time.Minute, func() *resource.RetryError {
			_, err = conn.DeleteDistributionWithContext(ctx, deleteDistributionInput)

			if tfawserr.ErrCodeEquals(err, cloudfront.ErrCodeDistributionNotDisabled) {
				return resource.RetryableError(err)
			}

			if tfawserr.ErrCodeEquals(err, cloudfront.ErrCodeNoSuchDistribution) {
				return nil
			}

			if tfawserr.ErrCodeEquals(err, cloudfront.ErrCodePreconditionFailed) {
				return resource.RetryableError(err)
			}

			if err != nil {
				return resource.NonRetryableError(err)
			}

			return nil
		})

		if tfresource.TimedOut(err) {
			_, err = conn.DeleteDistributionWithContext(ctx, deleteDistributionInput)
		}

		return err
	}
}

func testAccCheckDistributionWaitForDeployment(ctx context.Context, distribution *cloudfront.Distribution) resource.TestCheckFunc {
	return func(s *terraform.State) error {
		return tfcloudfront.DistributionWaitUntilDeployed(ctx, aws.StringValue(distribution.Id), acctest.Provider.Meta())
	}
}

func testAccDistributionRetainOnDeleteFromEnv() bool {
	_, ok := os.LookupEnv("TF_TEST_CLOUDFRONT_RETAIN")
	return ok
}

func testAccDistributionRetainConfig() string {
	if testAccDistributionRetainOnDeleteFromEnv() {
		return "retain_on_delete = true"
	}
	return ""
}

func TestAccCloudFrontDistribution_originGroups(t *testing.T) {
	ctx := acctest.Context(t)
	if testing.Short() {
		t.Skip("skipping long-running test in short mode")
	}

	var distribution cloudfront.Distribution
	resourceName := "aws_cloudfront_distribution.failover_distribution"
	rName := sdkacctest.RandomWithPrefix(acctest.ResourcePrefix)

	resource.ParallelTest(t, resource.TestCase{
<<<<<<< HEAD
		PreCheck:                 func() { acctest.PreCheck(ctx, t); acctest.PreCheckPartitionHasService(cloudfront.EndpointsID, t) },
=======
		PreCheck:                 func() { acctest.PreCheck(t); acctest.PreCheckPartitionHasService(t, cloudfront.EndpointsID) },
>>>>>>> 78d002fe
		ErrorCheck:               acctest.ErrorCheck(t, cloudfront.EndpointsID),
		ProtoV5ProviderFactories: acctest.ProtoV5ProviderFactories,
		CheckDestroy:             testAccCheckDistributionDestroy(ctx),
		Steps: []resource.TestStep{
			{
				Config: testAccDistributionConfig_originGroups(rName),
				Check: resource.ComposeTestCheckFunc(
					testAccCheckDistributionExists(ctx, resourceName, &distribution),
					resource.TestCheckResourceAttr(resourceName, "origin_group.#", "1"),
					resource.TestCheckTypeSetElemNestedAttrs(resourceName, "origin_group.*", map[string]string{
						"origin_id":                          "groupS3",
						"failover_criteria.#":                "1",
						"failover_criteria.0.status_codes.#": "4",
						"member.#":                           "2",
						"member.0.origin_id":                 "primaryS3",
						"member.1.origin_id":                 "failoverS3",
					}),
					resource.TestCheckTypeSetElemAttr(resourceName, "origin_group.*.failover_criteria.0.status_codes.*", "403"),
					resource.TestCheckTypeSetElemAttr(resourceName, "origin_group.*.failover_criteria.0.status_codes.*", "404"),
					resource.TestCheckTypeSetElemAttr(resourceName, "origin_group.*.failover_criteria.0.status_codes.*", "500"),
					resource.TestCheckTypeSetElemAttr(resourceName, "origin_group.*.failover_criteria.0.status_codes.*", "502"),
				),
			},
		},
	})
}

func originBucket(rName string) string {
	return fmt.Sprintf(`
resource "aws_s3_bucket" "s3_bucket_origin" {
  bucket = "%[1]s.origin-bucket"
}

resource "aws_s3_bucket_acl" "s3_bucket_origin_acl" {
  bucket = aws_s3_bucket.s3_bucket_origin.id
  acl    = "public-read"
}
`, rName)
}

func backupBucket(rName string) string {
	return fmt.Sprintf(`
resource "aws_s3_bucket" "s3_backup_bucket_origin" {
  bucket = "%[1]s.backup-bucket"
}

resource "aws_s3_bucket_acl" "s3_backup_bucket_origin_acl" {
  bucket = aws_s3_bucket.s3_backup_bucket_origin.id
  acl    = "public-read"
}
`, rName)
}

func logBucket(rName string) string {
	return fmt.Sprintf(`
resource "aws_s3_bucket" "s3_bucket_logs" {
  bucket        = "%[1]s.log-bucket"
  force_destroy = true
}

resource "aws_s3_bucket_acl" "s3_bucket_logs_acl" {
  bucket = aws_s3_bucket.s3_bucket_logs.id
  acl    = "public-read"
}
`, rName)
}

func testAccDistributionConfig_s3(rName string) string {
	return acctest.ConfigCompose(
		originBucket(rName),
		logBucket(rName),
		fmt.Sprintf(`
resource "aws_cloudfront_distribution" "s3_distribution" {
  origin {
    domain_name = aws_s3_bucket.s3_bucket_origin.bucket_regional_domain_name
    origin_id   = "myS3Origin"
  }

  enabled             = true
  default_root_object = "index.html"

  logging_config {
    include_cookies = false
    bucket          = aws_s3_bucket.s3_bucket_logs.bucket_regional_domain_name
    prefix          = "myprefix"
  }

  default_cache_behavior {
    allowed_methods  = ["DELETE", "GET", "HEAD", "OPTIONS", "PATCH", "POST", "PUT"]
    cached_methods   = ["GET", "HEAD"]
    target_origin_id = "myS3Origin"

    forwarded_values {
      query_string = false

      cookies {
        forward = "none"
      }
    }

    viewer_protocol_policy = "allow-all"
    min_ttl                = 0
    default_ttl            = 3600
    max_ttl                = 86400
  }

  price_class = "PriceClass_200"

  restrictions {
    geo_restriction {
      restriction_type = "whitelist"
      locations        = ["US", "CA", "GB", "DE"]
    }
  }

  viewer_certificate {
    cloudfront_default_certificate = true
  }

  %[1]s
}
`, testAccDistributionRetainConfig()))
}

func testAccDistributionConfig_s3Tags(rName string) string {
	return acctest.ConfigCompose(
		originBucket(rName),
		logBucket(rName),
		fmt.Sprintf(`
resource "aws_cloudfront_distribution" "s3_distribution" {
  origin {
    domain_name = aws_s3_bucket.s3_bucket_origin.bucket_regional_domain_name
    origin_id   = "myS3Origin"
  }

  enabled             = true
  default_root_object = "index.html"

  default_cache_behavior {
    allowed_methods  = ["DELETE", "GET", "HEAD", "OPTIONS", "PATCH", "POST", "PUT"]
    cached_methods   = ["GET", "HEAD"]
    target_origin_id = "myS3Origin"

    forwarded_values {
      query_string = false

      cookies {
        forward = "none"
      }
    }

    viewer_protocol_policy = "allow-all"
    min_ttl                = 0
    default_ttl            = 3600
    max_ttl                = 86400
  }

  price_class = "PriceClass_200"

  restrictions {
    geo_restriction {
      restriction_type = "whitelist"
      locations        = ["US", "CA", "GB", "DE"]
    }
  }

  viewer_certificate {
    cloudfront_default_certificate = true
  }

  tags = {
    environment = "production"
    account     = "main"
  }

  %[1]s
}
`, testAccDistributionRetainConfig()))
}

func testAccDistributionConfig_s3TagsUpdated(rName string) string {
	return acctest.ConfigCompose(
		originBucket(rName),
		logBucket(rName),
		fmt.Sprintf(`
resource "aws_cloudfront_distribution" "s3_distribution" {
  origin {
    domain_name = aws_s3_bucket.s3_bucket_origin.bucket_regional_domain_name
    origin_id   = "myS3Origin"
  }

  enabled             = true
  default_root_object = "index.html"

  default_cache_behavior {
    allowed_methods  = ["DELETE", "GET", "HEAD", "OPTIONS", "PATCH", "POST", "PUT"]
    cached_methods   = ["GET", "HEAD"]
    target_origin_id = "myS3Origin"

    forwarded_values {
      query_string = false

      cookies {
        forward = "none"
      }
    }

    viewer_protocol_policy = "allow-all"
    min_ttl                = 0
    default_ttl            = 3600
    max_ttl                = 86400
  }

  price_class = "PriceClass_200"

  restrictions {
    geo_restriction {
      restriction_type = "whitelist"
      locations        = ["US", "CA", "GB", "DE"]
    }
  }

  viewer_certificate {
    cloudfront_default_certificate = true
  }

  tags = {
    environment = "dev"
  }

  %[1]s
}
`, testAccDistributionRetainConfig()))
}

func testAccDistributionConfig_custom(rName string) string {
	return acctest.ConfigCompose(
		logBucket(rName),
		fmt.Sprintf(`
resource "aws_cloudfront_distribution" "custom_distribution" {
  origin {
    domain_name = "www.example.com"
    origin_id   = "myCustomOrigin"

    custom_origin_config {
      http_port                = 80
      https_port               = 443
      origin_protocol_policy   = "http-only"
      origin_ssl_protocols     = ["SSLv3", "TLSv1"]
      origin_read_timeout      = 30
      origin_keepalive_timeout = 5
    }
  }

  enabled             = true
  comment             = "Some comment"
  default_root_object = "index.html"

  logging_config {
    include_cookies = false
    bucket          = aws_s3_bucket.s3_bucket_logs.bucket_regional_domain_name
    prefix          = "myprefix"
  }

  default_cache_behavior {
    allowed_methods  = ["DELETE", "GET", "HEAD", "OPTIONS", "PATCH", "POST", "PUT"]
    cached_methods   = ["GET", "HEAD"]
    target_origin_id = "myCustomOrigin"
    smooth_streaming = false

    forwarded_values {
      query_string = false

      cookies {
        forward = "all"
      }
    }

    viewer_protocol_policy = "allow-all"
    min_ttl                = 0
    default_ttl            = 3600
    max_ttl                = 86400
  }

  price_class = "PriceClass_200"

  restrictions {
    geo_restriction {
      restriction_type = "whitelist"
      locations        = ["US", "CA", "GB", "DE"]
    }
  }

  viewer_certificate {
    cloudfront_default_certificate = true
  }

  %[1]s
}
`, testAccDistributionRetainConfig()))
}

func testAccDistributionConfig_originRequestPolicyDefault(rName string) string {
	return acctest.ConfigCompose(
		logBucket(rName),
		fmt.Sprintf(`
resource "aws_cloudfront_cache_policy" "example" {
  name        = "test-policy-%[1]s"
  comment     = "test comment"
  default_ttl = 50
  max_ttl     = 100
  min_ttl     = 1
  parameters_in_cache_key_and_forwarded_to_origin {
    cookies_config {
      cookie_behavior = "whitelist"
      cookies {
        items = ["test"]
      }
    }
    headers_config {
      header_behavior = "whitelist"
      headers {
        items = ["test"]
      }
    }
    query_strings_config {
      query_string_behavior = "whitelist"
      query_strings {
        items = ["test"]
      }
    }
  }
}

resource "aws_cloudfront_response_headers_policy" "example" {
  name    = "test-policy-%[1]s"
  comment = "test comment"

  cors_config {
    access_control_allow_credentials = true

    access_control_allow_headers {
      items = ["test"]
    }

    access_control_allow_methods {
      items = ["GET"]
    }

    access_control_allow_origins {
      items = ["test.example.comtest"]
    }

    origin_override = true
  }
}

resource "aws_cloudfront_origin_request_policy" "test_policy" {
  name    = "test-policy-%[1]s"
  comment = "test comment"
  cookies_config {
    cookie_behavior = "whitelist"
    cookies {
      items = ["test"]
    }
  }
  headers_config {
    header_behavior = "whitelist"
    headers {
      items = ["test"]
    }
  }
  query_strings_config {
    query_string_behavior = "whitelist"
    query_strings {
      items = ["test"]
    }
  }
}

resource "aws_cloudfront_distribution" "custom_distribution" {
  origin {
    domain_name = "www.example.com"
    origin_id   = "myCustomOrigin"

    custom_origin_config {
      http_port                = 80
      https_port               = 443
      origin_protocol_policy   = "http-only"
      origin_ssl_protocols     = ["SSLv3", "TLSv1"]
      origin_read_timeout      = 30
      origin_keepalive_timeout = 5
    }
  }

  enabled             = true
  comment             = "Some comment"
  default_root_object = "index.html"

  logging_config {
    include_cookies = false
    bucket          = aws_s3_bucket.s3_bucket_logs.bucket_regional_domain_name
    prefix          = "myprefix"
  }

  default_cache_behavior {
    allowed_methods  = ["DELETE", "GET", "HEAD", "OPTIONS", "PATCH", "POST", "PUT"]
    cached_methods   = ["GET", "HEAD"]
    target_origin_id = "myCustomOrigin"
    smooth_streaming = false

    origin_request_policy_id   = aws_cloudfront_origin_request_policy.test_policy.id
    cache_policy_id            = aws_cloudfront_cache_policy.example.id
    response_headers_policy_id = aws_cloudfront_response_headers_policy.example.id

    viewer_protocol_policy = "allow-all"
  }

  price_class = "PriceClass_200"

  restrictions {
    geo_restriction {
      restriction_type = "whitelist"
      locations        = ["US", "CA", "GB", "DE"]
    }
  }

  viewer_certificate {
    cloudfront_default_certificate = true
  }

  %[2]s
}
`, rName, testAccDistributionRetainConfig()))
}

func testAccDistributionConfig_originRequestPolicyOrdered(rName string) string {
	return acctest.ConfigCompose(
		logBucket(rName),
		fmt.Sprintf(`
resource "aws_cloudfront_cache_policy" "example" {
  name        = "test-policy-%[1]s"
  comment     = "test comment"
  default_ttl = 50
  max_ttl     = 100
  min_ttl     = 1
  parameters_in_cache_key_and_forwarded_to_origin {
    cookies_config {
      cookie_behavior = "whitelist"
      cookies {
        items = ["test"]
      }
    }
    headers_config {
      header_behavior = "whitelist"
      headers {
        items = ["test"]
      }
    }
    query_strings_config {
      query_string_behavior = "whitelist"
      query_strings {
        items = ["test"]
      }
    }
  }
}

resource "aws_cloudfront_response_headers_policy" "example" {
  name    = "test-policy-%[1]s"
  comment = "test comment"

  cors_config {
    access_control_allow_credentials = true

    access_control_allow_headers {
      items = ["test"]
    }

    access_control_allow_methods {
      items = ["GET"]
    }

    access_control_allow_origins {
      items = ["test.example.comtest"]
    }

    origin_override = true
  }
}

resource "aws_cloudfront_origin_request_policy" "test_policy" {
  name    = "test-policy-%[1]s"
  comment = "test comment"
  cookies_config {
    cookie_behavior = "whitelist"
    cookies {
      items = ["test"]
    }
  }
  headers_config {
    header_behavior = "whitelist"
    headers {
      items = ["test"]
    }
  }
  query_strings_config {
    query_string_behavior = "whitelist"
    query_strings {
      items = ["test"]
    }
  }
}

resource "aws_cloudfront_distribution" "custom_distribution" {
  origin {
    domain_name = "www.example.com"
    origin_id   = "myCustomOrigin"

    custom_origin_config {
      http_port                = 80
      https_port               = 443
      origin_protocol_policy   = "http-only"
      origin_ssl_protocols     = ["SSLv3", "TLSv1"]
      origin_read_timeout      = 30
      origin_keepalive_timeout = 5
    }
  }

  enabled             = true
  comment             = "Some comment"
  default_root_object = "index.html"

  logging_config {
    include_cookies = false
    bucket          = aws_s3_bucket.s3_bucket_logs.bucket_regional_domain_name
    prefix          = "myprefix"
  }

  default_cache_behavior {
    allowed_methods  = ["DELETE", "GET", "HEAD", "OPTIONS", "PATCH", "POST", "PUT"]
    cached_methods   = ["GET", "HEAD"]
    target_origin_id = "myCustomOrigin"
    smooth_streaming = false

    origin_request_policy_id   = aws_cloudfront_origin_request_policy.test_policy.id
    cache_policy_id            = aws_cloudfront_cache_policy.example.id
    response_headers_policy_id = aws_cloudfront_response_headers_policy.example.id

    viewer_protocol_policy = "allow-all"
  }

  ordered_cache_behavior {
    allowed_methods  = ["DELETE", "GET", "HEAD", "OPTIONS", "PATCH", "POST", "PUT"]
    cached_methods   = ["GET", "HEAD"]
    target_origin_id = "myCustomOrigin"
    smooth_streaming = false
    path_pattern     = "/*"

    origin_request_policy_id   = aws_cloudfront_origin_request_policy.test_policy.id
    cache_policy_id            = aws_cloudfront_cache_policy.example.id
    response_headers_policy_id = aws_cloudfront_response_headers_policy.example.id

    viewer_protocol_policy = "allow-all"
  }

  price_class = "PriceClass_200"

  restrictions {
    geo_restriction {
      restriction_type = "whitelist"
      locations        = ["US", "CA", "GB", "DE"]
    }
  }

  viewer_certificate {
    cloudfront_default_certificate = true
  }

  %[2]s
}
`, rName, testAccDistributionRetainConfig()))
}

func testAccDistributionConfig_multiOrigin(rName string) string {
	return acctest.ConfigCompose(
		originBucket(rName),
		logBucket(rName),
		fmt.Sprintf(`
resource "aws_cloudfront_distribution" "multi_origin_distribution" {
  origin {
    domain_name = aws_s3_bucket.s3_bucket_origin.bucket_regional_domain_name
    origin_id   = "myS3Origin"
  }

  origin {
    domain_name = "www.example.com"
    origin_id   = "myCustomOrigin"

    custom_origin_config {
      http_port                = 80
      https_port               = 443
      origin_protocol_policy   = "http-only"
      origin_ssl_protocols     = ["SSLv3", "TLSv1"]
      origin_keepalive_timeout = 45
    }
  }

  enabled             = true
  comment             = "Some comment"
  default_root_object = "index.html"

  logging_config {
    include_cookies = false
    bucket          = aws_s3_bucket.s3_bucket_logs.bucket_regional_domain_name
    prefix          = "myprefix"
  }

  default_cache_behavior {
    allowed_methods  = ["DELETE", "GET", "HEAD", "OPTIONS", "PATCH", "POST", "PUT"]
    cached_methods   = ["GET", "HEAD"]
    target_origin_id = "myS3Origin"
    smooth_streaming = true

    forwarded_values {
      query_string = false

      cookies {
        forward = "all"
      }
    }

    min_ttl                = 100
    default_ttl            = 100
    max_ttl                = 100
    viewer_protocol_policy = "allow-all"
  }

  ordered_cache_behavior {
    allowed_methods  = ["DELETE", "GET", "HEAD", "OPTIONS", "PATCH", "POST", "PUT"]
    cached_methods   = ["GET", "HEAD"]
    target_origin_id = "myS3Origin"

    forwarded_values {
      query_string = true

      cookies {
        forward = "none"
      }
    }

    min_ttl                = 50
    default_ttl            = 50
    max_ttl                = 50
    viewer_protocol_policy = "allow-all"
    path_pattern           = "images1/*.jpg"
  }

  ordered_cache_behavior {
    allowed_methods  = ["DELETE", "GET", "HEAD", "OPTIONS", "PATCH", "POST", "PUT"]
    cached_methods   = ["GET", "HEAD"]
    target_origin_id = "myCustomOrigin"

    forwarded_values {
      query_string = true

      cookies {
        forward = "none"
      }
    }

    min_ttl                = 50
    default_ttl            = 50
    max_ttl                = 50
    viewer_protocol_policy = "allow-all"
    path_pattern           = "images2/*.jpg"
  }

  price_class = "PriceClass_All"

  custom_error_response {
    error_code            = 404
    response_page_path    = "/error-pages/404.html"
    response_code         = 200
    error_caching_min_ttl = 30
  }

  restrictions {
    geo_restriction {
      restriction_type = "none"
    }
  }

  viewer_certificate {
    cloudfront_default_certificate = true
  }

  %[1]s
}
`, testAccDistributionRetainConfig()))
}

func testAccDistributionConfig_noCustomErroResponseInfo() string {
	return fmt.Sprintf(`
resource "aws_cloudfront_distribution" "no_custom_error_responses" {
  origin {
    domain_name = "www.example.com"
    origin_id   = "myCustomOrigin"

    custom_origin_config {
      http_port              = 80
      https_port             = 443
      origin_protocol_policy = "http-only"
      origin_ssl_protocols   = ["SSLv3", "TLSv1"]
    }
  }

  enabled = true
  comment = "Some comment"

  default_cache_behavior {
    allowed_methods  = ["DELETE", "GET", "HEAD", "OPTIONS", "PATCH", "POST", "PUT"]
    cached_methods   = ["GET", "HEAD"]
    target_origin_id = "myCustomOrigin"
    smooth_streaming = false

    forwarded_values {
      query_string = false

      cookies {
        forward = "all"
      }
    }

    viewer_protocol_policy = "allow-all"
    min_ttl                = 0
    default_ttl            = 3600
    max_ttl                = 86400
  }

  custom_error_response {
    error_code            = 404
    error_caching_min_ttl = 30
  }

  restrictions {
    geo_restriction {
      restriction_type = "whitelist"
      locations        = ["US", "CA", "GB", "DE"]
    }
  }

  viewer_certificate {
    cloudfront_default_certificate = true
  }

  %[1]s
}
`, testAccDistributionRetainConfig())
}

func testAccDistributionConfig_noOptionalItems() string {
	return fmt.Sprintf(`
resource "aws_cloudfront_distribution" "no_optional_items" {
  origin {
    domain_name = "www.example.com"
    origin_id   = "myCustomOrigin"

    custom_origin_config {
      http_port              = 80
      https_port             = 443
      origin_protocol_policy = "http-only"
      origin_ssl_protocols   = ["SSLv3", "TLSv1"]
    }
  }

  enabled = true

  default_cache_behavior {
    allowed_methods  = ["DELETE", "GET", "HEAD", "OPTIONS", "PATCH", "POST", "PUT"]
    cached_methods   = ["GET", "HEAD"]
    target_origin_id = "myCustomOrigin"
    smooth_streaming = false

    forwarded_values {
      query_string = false

      cookies {
        forward = "all"
      }
    }

    viewer_protocol_policy = "allow-all"
  }

  restrictions {
    geo_restriction {
      restriction_type = "whitelist"
      locations        = ["US", "CA", "GB", "DE"]
    }
  }

  viewer_certificate {
    cloudfront_default_certificate = true
  }

  %[1]s
}
`, testAccDistributionRetainConfig())
}

func testAccDistributionConfig_originEmptyDomainName() string {
	return fmt.Sprintf(`
resource "aws_cloudfront_distribution" "Origin_EmptyDomainName" {
  origin {
    domain_name = ""
    origin_id   = "myCustomOrigin"

    custom_origin_config {
      http_port              = 80
      https_port             = 443
      origin_protocol_policy = "http-only"
      origin_ssl_protocols   = ["SSLv3", "TLSv1"]
    }
  }

  enabled = true

  default_cache_behavior {
    allowed_methods  = ["DELETE", "GET", "HEAD", "OPTIONS", "PATCH", "POST", "PUT"]
    cached_methods   = ["GET", "HEAD"]
    target_origin_id = "myCustomOrigin"
    smooth_streaming = false

    forwarded_values {
      query_string = false

      cookies {
        forward = "all"
      }
    }

    viewer_protocol_policy = "allow-all"
  }

  restrictions {
    geo_restriction {
      restriction_type = "whitelist"
      locations        = ["US", "CA", "GB", "DE"]
    }
  }

  viewer_certificate {
    cloudfront_default_certificate = true
  }

  %[1]s
}
`, testAccDistributionRetainConfig())
}

func testAccDistributionConfig_originEmptyOriginID() string {
	return fmt.Sprintf(`
resource "aws_cloudfront_distribution" "Origin_EmptyOriginID" {
  origin {
    domain_name = "www.example.com"
    origin_id   = ""

    custom_origin_config {
      http_port              = 80
      https_port             = 443
      origin_protocol_policy = "http-only"
      origin_ssl_protocols   = ["SSLv3", "TLSv1"]
    }
  }

  enabled = true

  default_cache_behavior {
    allowed_methods  = ["DELETE", "GET", "HEAD", "OPTIONS", "PATCH", "POST", "PUT"]
    cached_methods   = ["GET", "HEAD"]
    target_origin_id = "myCustomOrigin"
    smooth_streaming = false

    forwarded_values {
      query_string = false

      cookies {
        forward = "all"
      }
    }

    viewer_protocol_policy = "allow-all"
  }

  restrictions {
    geo_restriction {
      restriction_type = "whitelist"
      locations        = ["US", "CA", "GB", "DE"]
    }
  }

  viewer_certificate {
    cloudfront_default_certificate = true
  }

  %[1]s
}
`, testAccDistributionRetainConfig())
}

func testAccDistributionConfig_http11() string {
	return fmt.Sprintf(`
resource "aws_cloudfront_distribution" "http_1_1" {
  origin {
    domain_name = "www.example.com"
    origin_id   = "myCustomOrigin"

    custom_origin_config {
      http_port              = 80
      https_port             = 443
      origin_protocol_policy = "http-only"
      origin_ssl_protocols   = ["SSLv3", "TLSv1"]
    }
  }

  enabled = true
  comment = "Some comment"

  default_cache_behavior {
    allowed_methods  = ["DELETE", "GET", "HEAD", "OPTIONS", "PATCH", "POST", "PUT"]
    cached_methods   = ["GET", "HEAD"]
    target_origin_id = "myCustomOrigin"
    smooth_streaming = false

    forwarded_values {
      query_string = false

      cookies {
        forward = "all"
      }
    }

    viewer_protocol_policy = "allow-all"
    min_ttl                = 0
    default_ttl            = 3600
    max_ttl                = 86400
  }

  http_version = "http1.1"

  restrictions {
    geo_restriction {
      restriction_type = "whitelist"
      locations        = ["US", "CA", "GB", "DE"]
    }
  }

  viewer_certificate {
    cloudfront_default_certificate = true
  }

  %[1]s
}
`, testAccDistributionRetainConfig())
}

func testAccDistributionConfig_isIPV6Enabled() string {
	return fmt.Sprintf(`
resource "aws_cloudfront_distribution" "is_ipv6_enabled" {
  origin {
    domain_name = "www.example.com"
    origin_id   = "myCustomOrigin"

    custom_origin_config {
      http_port              = 80
      https_port             = 443
      origin_protocol_policy = "http-only"
      origin_ssl_protocols   = ["SSLv3", "TLSv1"]
    }
  }

  enabled         = true
  is_ipv6_enabled = true
  comment         = "Some comment"

  default_cache_behavior {
    allowed_methods  = ["DELETE", "GET", "HEAD", "OPTIONS", "PATCH", "POST", "PUT"]
    cached_methods   = ["GET", "HEAD"]
    target_origin_id = "myCustomOrigin"
    smooth_streaming = false

    forwarded_values {
      query_string = false

      cookies {
        forward = "all"
      }
    }

    viewer_protocol_policy = "allow-all"
    min_ttl                = 0
    default_ttl            = 3600
    max_ttl                = 86400
  }

  http_version = "http1.1"

  restrictions {
    geo_restriction {
      restriction_type = "whitelist"
      locations        = ["US", "CA", "GB", "DE"]
    }
  }

  viewer_certificate {
    cloudfront_default_certificate = true
  }

  %[1]s
}
`, testAccDistributionRetainConfig())
}

func testAccDistributionConfig_orderedCacheBehavior() string {
	return fmt.Sprintf(`
resource "aws_cloudfront_distribution" "main" {
  origin {
    domain_name = "www.example.com"
    origin_id   = "myCustomOrigin"

    custom_origin_config {
      http_port              = 80
      https_port             = 443
      origin_protocol_policy = "http-only"
      origin_ssl_protocols   = ["SSLv3", "TLSv1"]
    }
  }

  enabled = true
  comment = "Some comment"

  default_cache_behavior {
    allowed_methods  = ["DELETE", "GET", "HEAD", "OPTIONS", "PATCH", "POST", "PUT"]
    cached_methods   = ["GET", "HEAD"]
    target_origin_id = "myCustomOrigin"
    smooth_streaming = true

    forwarded_values {
      query_string = false

      cookies {
        forward = "all"
      }
    }

    min_ttl                = 100
    default_ttl            = 100
    max_ttl                = 100
    viewer_protocol_policy = "allow-all"
  }

  ordered_cache_behavior {
    allowed_methods  = ["DELETE", "GET", "HEAD", "OPTIONS", "PATCH", "POST", "PUT"]
    cached_methods   = ["GET", "HEAD"]
    target_origin_id = "myCustomOrigin"

    forwarded_values {
      query_string = true

      cookies {
        forward = "none"
      }
    }

    min_ttl                = 50
    default_ttl            = 50
    max_ttl                = 50
    viewer_protocol_policy = "allow-all"
    path_pattern           = "images1/*.jpg"
  }

  ordered_cache_behavior {
    allowed_methods  = ["DELETE", "GET", "HEAD", "OPTIONS", "PATCH", "POST", "PUT"]
    cached_methods   = ["GET", "HEAD"]
    target_origin_id = "myCustomOrigin"

    forwarded_values {
      query_string = true

      cookies {
        forward = "none"
      }
    }

    min_ttl                = 51
    default_ttl            = 51
    max_ttl                = 51
    viewer_protocol_policy = "allow-all"
    path_pattern           = "images2/*.jpg"
  }

  price_class = "PriceClass_All"

  restrictions {
    geo_restriction {
      restriction_type = "none"
    }
  }

  viewer_certificate {
    cloudfront_default_certificate = true
  }

  %[1]s
}
`, testAccDistributionRetainConfig())
}

func testAccDistributionConfig_orderedCacheBehaviorCachePolicy(rName string) string {
	return fmt.Sprintf(`
resource "aws_cloudfront_distribution" "main" {
  origin {
    domain_name = "www.example.com"
    origin_id   = "myCustomOrigin"

    custom_origin_config {
      http_port              = 80
      https_port             = 443
      origin_protocol_policy = "http-only"
      origin_ssl_protocols   = ["SSLv3", "TLSv1"]
    }
  }

  enabled = true
  comment = "Some comment"

  default_cache_behavior {
    allowed_methods  = ["DELETE", "GET", "HEAD", "OPTIONS", "PATCH", "POST", "PUT"]
    cached_methods   = ["GET", "HEAD"]
    target_origin_id = "myCustomOrigin"
    smooth_streaming = true

    forwarded_values {
      query_string = false

      cookies {
        forward = "all"
      }
    }

    viewer_protocol_policy = "allow-all"
  }

  ordered_cache_behavior {
    allowed_methods  = ["DELETE", "GET", "HEAD", "OPTIONS", "PATCH", "POST", "PUT"]
    cached_methods   = ["GET", "HEAD"]
    target_origin_id = "myCustomOrigin"

    cache_policy_id = aws_cloudfront_cache_policy.cache_policy.id

    viewer_protocol_policy = "allow-all"
    path_pattern           = "images2/*.jpg"
  }

  price_class = "PriceClass_All"

  restrictions {
    geo_restriction {
      restriction_type = "none"
    }
  }

  viewer_certificate {
    cloudfront_default_certificate = true
  }

  %[2]s
}

resource "aws_cloudfront_cache_policy" "cache_policy" {
  name        = "test-policy-%[1]s"
  comment     = "test comment"
  default_ttl = 50
  max_ttl     = 100
  parameters_in_cache_key_and_forwarded_to_origin {
    cookies_config {
      cookie_behavior = "none"
    }
    headers_config {
      header_behavior = "none"
    }
    query_strings_config {
      query_string_behavior = "none"
    }
  }
}
`, rName, testAccDistributionRetainConfig())
}

func testAccDistributionConfig_orderedCacheBehaviorResponseHeadersPolicy(rName string) string {
	return fmt.Sprintf(`
resource "aws_cloudfront_distribution" "main" {
  origin {
    domain_name = "www.example.com"
    origin_id   = "myCustomOrigin"

    custom_origin_config {
      http_port              = 80
      https_port             = 443
      origin_protocol_policy = "http-only"
      origin_ssl_protocols   = ["SSLv3", "TLSv1"]
    }
  }

  enabled = true
  comment = "Some comment"

  default_cache_behavior {
    allowed_methods  = ["DELETE", "GET", "HEAD", "OPTIONS", "PATCH", "POST", "PUT"]
    cached_methods   = ["GET", "HEAD"]
    target_origin_id = "myCustomOrigin"
    smooth_streaming = true

    forwarded_values {
      query_string = false

      cookies {
        forward = "all"
      }
    }

    viewer_protocol_policy = "allow-all"
  }

  ordered_cache_behavior {
    allowed_methods  = ["DELETE", "GET", "HEAD", "OPTIONS", "PATCH", "POST", "PUT"]
    cached_methods   = ["GET", "HEAD"]
    target_origin_id = "myCustomOrigin"
    cache_policy_id  = aws_cloudfront_cache_policy.cache_policy.id

    response_headers_policy_id = aws_cloudfront_response_headers_policy.response_headers_policy.id

    viewer_protocol_policy = "allow-all"
    path_pattern           = "images2/*.jpg"
  }

  price_class = "PriceClass_All"

  restrictions {
    geo_restriction {
      restriction_type = "none"
    }
  }

  viewer_certificate {
    cloudfront_default_certificate = true
  }

  %[2]s
}

resource "aws_cloudfront_cache_policy" "cache_policy" {
  name        = "test-policy-%[1]s"
  comment     = "test comment"
  default_ttl = 50
  max_ttl     = 100
  parameters_in_cache_key_and_forwarded_to_origin {
    cookies_config {
      cookie_behavior = "none"
    }
    headers_config {
      header_behavior = "none"
    }
    query_strings_config {
      query_string_behavior = "none"
    }
  }
}

resource "aws_cloudfront_response_headers_policy" "response_headers_policy" {
  name    = "test-policy-%[1]s"
  comment = "test comment"

  cors_config {
    access_control_allow_credentials = true

    access_control_allow_headers {
      items = ["test"]
    }

    access_control_allow_methods {
      items = ["GET"]
    }

    access_control_allow_origins {
      items = ["test.example.comtest"]
    }

    origin_override = true
  }
}
`, rName, testAccDistributionRetainConfig())
}

func testAccDistributionConfig_originGroups(rName string) string {
	return acctest.ConfigCompose(
		originBucket(rName),
		backupBucket(rName),
		fmt.Sprintf(`
resource "aws_cloudfront_distribution" "failover_distribution" {
  origin {
    domain_name = aws_s3_bucket.s3_bucket_origin.bucket_regional_domain_name
    origin_id   = "primaryS3"
  }

  origin {
    domain_name = aws_s3_bucket.s3_backup_bucket_origin.bucket_regional_domain_name
    origin_id   = "failoverS3"
  }

  origin_group {
    origin_id = "groupS3"

    failover_criteria {
      status_codes = [403, 404, 500, 502]
    }

    member {
      origin_id = "primaryS3"
    }

    member {
      origin_id = "failoverS3"
    }
  }

  enabled = true

  restrictions {
    geo_restriction {
      restriction_type = "whitelist"
      locations        = ["US", "CA", "GB", "DE"]
    }
  }

  default_cache_behavior {
    allowed_methods  = ["GET", "HEAD"]
    cached_methods   = ["GET", "HEAD"]
    target_origin_id = "groupS3"

    forwarded_values {
      query_string = false

      cookies {
        forward = "none"
      }
    }

    viewer_protocol_policy = "allow-all"
  }

  viewer_certificate {
    cloudfront_default_certificate = true
  }
  %[1]s
}
`, testAccDistributionRetainConfig()))
}

func testAccDistributionConfig_defaultCacheBehaviorForwardedValuesCookiesWhitelistedNamesUnordered2(retainOnDelete bool) string {
	return fmt.Sprintf(`
resource "aws_cloudfront_distribution" "test" {
  # Faster acceptance testing
  enabled             = false
  retain_on_delete    = %[1]t
  wait_for_deployment = false

  default_cache_behavior {
    allowed_methods        = ["GET", "HEAD"]
    cached_methods         = ["GET", "HEAD"]
    target_origin_id       = "test"
    viewer_protocol_policy = "allow-all"

    forwarded_values {
      query_string = false

      cookies {
        forward           = "whitelist"
        whitelisted_names = ["test2", "test1"]
      }
    }
  }

  origin {
    domain_name = "www.example.com"
    origin_id   = "test"

    custom_origin_config {
      http_port              = 80
      https_port             = 443
      origin_protocol_policy = "https-only"
      origin_ssl_protocols   = ["TLSv1.2"]
    }
  }

  restrictions {
    geo_restriction {
      restriction_type = "none"
    }
  }

  viewer_certificate {
    cloudfront_default_certificate = true
  }
}
`, retainOnDelete)
}

func testAccDistributionConfig_defaultCacheBehaviorForwardedValuesCookiesWhitelistedNamesUnordered3(retainOnDelete bool) string {
	return fmt.Sprintf(`
resource "aws_cloudfront_distribution" "test" {
  # Faster acceptance testing
  enabled             = false
  retain_on_delete    = %[1]t
  wait_for_deployment = false

  default_cache_behavior {
    allowed_methods        = ["GET", "HEAD"]
    cached_methods         = ["GET", "HEAD"]
    target_origin_id       = "test"
    viewer_protocol_policy = "allow-all"

    forwarded_values {
      query_string = false

      cookies {
        forward           = "whitelist"
        whitelisted_names = ["test2", "test3", "test1"]
      }
    }
  }

  origin {
    domain_name = "www.example.com"
    origin_id   = "test"

    custom_origin_config {
      http_port              = 80
      https_port             = 443
      origin_protocol_policy = "https-only"
      origin_ssl_protocols   = ["TLSv1.2"]
    }
  }

  restrictions {
    geo_restriction {
      restriction_type = "none"
    }
  }

  viewer_certificate {
    cloudfront_default_certificate = true
  }
}
`, retainOnDelete)
}

func testAccDistributionConfig_defaultCacheBehaviorForwardedValuesHeadersUnordered2(retainOnDelete bool) string {
	return fmt.Sprintf(`
resource "aws_cloudfront_distribution" "test" {
  # Faster acceptance testing
  enabled             = false
  retain_on_delete    = %[1]t
  wait_for_deployment = false

  default_cache_behavior {
    allowed_methods        = ["GET", "HEAD"]
    cached_methods         = ["GET", "HEAD"]
    target_origin_id       = "test"
    viewer_protocol_policy = "allow-all"

    forwarded_values {
      headers      = ["Origin", "Access-Control-Request-Headers"]
      query_string = false

      cookies {
        forward = "all"
      }
    }
  }

  origin {
    domain_name = "www.example.com"
    origin_id   = "test"

    custom_origin_config {
      http_port              = 80
      https_port             = 443
      origin_protocol_policy = "https-only"
      origin_ssl_protocols   = ["TLSv1.2"]
    }
  }

  restrictions {
    geo_restriction {
      restriction_type = "none"
    }
  }

  viewer_certificate {
    cloudfront_default_certificate = true
  }
}
`, retainOnDelete)
}

func testAccDistributionConfig_defaultCacheBehaviorForwardedValuesHeadersUnordered3(retainOnDelete bool) string {
	return fmt.Sprintf(`
resource "aws_cloudfront_distribution" "test" {
  # Faster acceptance testing
  enabled             = false
  retain_on_delete    = %[1]t
  wait_for_deployment = false

  default_cache_behavior {
    allowed_methods        = ["GET", "HEAD"]
    cached_methods         = ["GET", "HEAD"]
    target_origin_id       = "test"
    viewer_protocol_policy = "allow-all"

    forwarded_values {
      headers      = ["Origin", "Access-Control-Request-Headers", "Access-Control-Request-Method"]
      query_string = false

      cookies {
        forward = "all"
      }
    }
  }

  origin {
    domain_name = "www.example.com"
    origin_id   = "test"

    custom_origin_config {
      http_port              = 80
      https_port             = 443
      origin_protocol_policy = "https-only"
      origin_ssl_protocols   = ["TLSv1.2"]
    }
  }

  restrictions {
    geo_restriction {
      restriction_type = "none"
    }
  }

  viewer_certificate {
    cloudfront_default_certificate = true
  }
}
`, retainOnDelete)
}

func testAccDistributionConfig_enabled(enabled, retainOnDelete bool) string {
	return fmt.Sprintf(`
resource "aws_cloudfront_distribution" "test" {
  enabled          = %[1]t
  retain_on_delete = %[2]t

  default_cache_behavior {
    allowed_methods        = ["GET", "HEAD"]
    cached_methods         = ["GET", "HEAD"]
    target_origin_id       = "test"
    viewer_protocol_policy = "allow-all"

    forwarded_values {
      query_string = false

      cookies {
        forward = "all"
      }
    }
  }

  origin {
    domain_name = "www.example.com"
    origin_id   = "test"

    custom_origin_config {
      http_port              = 80
      https_port             = 443
      origin_protocol_policy = "https-only"
      origin_ssl_protocols   = ["TLSv1.2"]
    }
  }

  restrictions {
    geo_restriction {
      restriction_type = "none"
    }
  }

  viewer_certificate {
    cloudfront_default_certificate = true
  }
}
`, enabled, retainOnDelete)
}

func testAccDistributionConfig_orderedCacheBehaviorForwardedValuesCookiesWhitelistedNamesUnordered2(retainOnDelete bool) string {
	return fmt.Sprintf(`
resource "aws_cloudfront_distribution" "test" {
  # Faster acceptance testing
  enabled             = false
  retain_on_delete    = %[1]t
  wait_for_deployment = false

  default_cache_behavior {
    allowed_methods        = ["GET", "HEAD"]
    cached_methods         = ["GET", "HEAD"]
    target_origin_id       = "test"
    viewer_protocol_policy = "allow-all"

    forwarded_values {
      query_string = false

      cookies {
        forward = "all"
      }
    }
  }

  ordered_cache_behavior {
    allowed_methods        = ["GET", "HEAD"]
    cached_methods         = ["GET", "HEAD"]
    path_pattern           = "/test/*"
    target_origin_id       = "test"
    viewer_protocol_policy = "allow-all"

    forwarded_values {
      query_string = false

      cookies {
        forward           = "whitelist"
        whitelisted_names = ["test2", "test1"]
      }
    }
  }

  origin {
    domain_name = "www.example.com"
    origin_id   = "test"

    custom_origin_config {
      http_port              = 80
      https_port             = 443
      origin_protocol_policy = "https-only"
      origin_ssl_protocols   = ["TLSv1.2"]
    }
  }

  restrictions {
    geo_restriction {
      restriction_type = "none"
    }
  }

  viewer_certificate {
    cloudfront_default_certificate = true
  }
}
`, retainOnDelete)
}

func testAccDistributionConfig_orderedCacheBehaviorForwardedValuesCookiesWhitelistedNamesUnordered3(retainOnDelete bool) string {
	return fmt.Sprintf(`
resource "aws_cloudfront_distribution" "test" {
  # Faster acceptance testing
  enabled             = false
  retain_on_delete    = %[1]t
  wait_for_deployment = false

  default_cache_behavior {
    allowed_methods        = ["GET", "HEAD"]
    cached_methods         = ["GET", "HEAD"]
    target_origin_id       = "test"
    viewer_protocol_policy = "allow-all"

    forwarded_values {
      query_string = false

      cookies {
        forward = "all"
      }
    }
  }

  ordered_cache_behavior {
    allowed_methods        = ["GET", "HEAD"]
    cached_methods         = ["GET", "HEAD"]
    path_pattern           = "/test/*"
    target_origin_id       = "test"
    viewer_protocol_policy = "allow-all"

    forwarded_values {
      query_string = false

      cookies {
        forward           = "whitelist"
        whitelisted_names = ["test2", "test3", "test1"]
      }
    }
  }

  origin {
    domain_name = "www.example.com"
    origin_id   = "test"

    custom_origin_config {
      http_port              = 80
      https_port             = 443
      origin_protocol_policy = "https-only"
      origin_ssl_protocols   = ["TLSv1.2"]
    }
  }

  restrictions {
    geo_restriction {
      restriction_type = "none"
    }
  }

  viewer_certificate {
    cloudfront_default_certificate = true
  }
}
`, retainOnDelete)
}

func testAccDistributionConfig_orderedCacheBehaviorForwardedValuesHeadersUnordered2(retainOnDelete bool) string {
	return fmt.Sprintf(`
resource "aws_cloudfront_distribution" "test" {
  # Faster acceptance testing
  enabled             = false
  retain_on_delete    = %[1]t
  wait_for_deployment = false

  default_cache_behavior {
    allowed_methods        = ["GET", "HEAD"]
    cached_methods         = ["GET", "HEAD"]
    target_origin_id       = "test"
    viewer_protocol_policy = "allow-all"

    forwarded_values {
      query_string = false

      cookies {
        forward = "all"
      }
    }
  }

  ordered_cache_behavior {
    allowed_methods        = ["GET", "HEAD"]
    cached_methods         = ["GET", "HEAD"]
    path_pattern           = "/test/*"
    target_origin_id       = "test"
    viewer_protocol_policy = "allow-all"

    forwarded_values {
      headers      = ["Origin", "Access-Control-Request-Headers"]
      query_string = false

      cookies {
        forward = "all"
      }
    }
  }

  origin {
    domain_name = "www.example.com"
    origin_id   = "test"

    custom_origin_config {
      http_port              = 80
      https_port             = 443
      origin_protocol_policy = "https-only"
      origin_ssl_protocols   = ["TLSv1.2"]
    }
  }

  restrictions {
    geo_restriction {
      restriction_type = "none"
    }
  }

  viewer_certificate {
    cloudfront_default_certificate = true
  }
}
`, retainOnDelete)
}

func testAccDistributionConfig_orderedCacheBehaviorForwardedValuesHeadersUnordered3(retainOnDelete bool) string {
	return fmt.Sprintf(`
resource "aws_cloudfront_distribution" "test" {
  # Faster acceptance testing
  enabled             = false
  retain_on_delete    = %[1]t
  wait_for_deployment = false

  default_cache_behavior {
    allowed_methods        = ["GET", "HEAD"]
    cached_methods         = ["GET", "HEAD"]
    target_origin_id       = "test"
    viewer_protocol_policy = "allow-all"

    forwarded_values {
      query_string = false

      cookies {
        forward = "all"
      }
    }
  }

  ordered_cache_behavior {
    allowed_methods        = ["GET", "HEAD"]
    cached_methods         = ["GET", "HEAD"]
    path_pattern           = "/test/*"
    target_origin_id       = "test"
    viewer_protocol_policy = "allow-all"

    forwarded_values {
      headers      = ["Origin", "Access-Control-Request-Headers", "Access-Control-Request-Method"]
      query_string = false

      cookies {
        forward = "all"
      }
    }
  }

  origin {
    domain_name = "www.example.com"
    origin_id   = "test"

    custom_origin_config {
      http_port              = 80
      https_port             = 443
      origin_protocol_policy = "https-only"
      origin_ssl_protocols   = ["TLSv1.2"]
    }
  }

  restrictions {
    geo_restriction {
      restriction_type = "none"
    }
  }

  viewer_certificate {
    cloudfront_default_certificate = true
  }
}
`, retainOnDelete)
}

func testAccDistributionConfig_defaultCacheBehaviorTrustedKeyGroups(retainOnDelete bool, rName string) string {
	return fmt.Sprintf(`
resource "aws_cloudfront_distribution" "test" {
  # Faster acceptance testing
  enabled             = false
  retain_on_delete    = %[1]t
  wait_for_deployment = false

  default_cache_behavior {
    allowed_methods        = ["GET", "HEAD"]
    cached_methods         = ["GET", "HEAD"]
    target_origin_id       = "test"
    trusted_key_groups     = [aws_cloudfront_key_group.test.id]
    viewer_protocol_policy = "allow-all"

    forwarded_values {
      query_string = false

      cookies {
        forward = "all"
      }
    }
  }

  origin {
    domain_name = "www.example.com"
    origin_id   = "test"

    custom_origin_config {
      http_port              = 80
      https_port             = 443
      origin_protocol_policy = "https-only"
      origin_ssl_protocols   = ["TLSv1.2"]
    }
  }

  restrictions {
    geo_restriction {
      restriction_type = "none"
    }
  }

  viewer_certificate {
    cloudfront_default_certificate = true
  }
}

resource "aws_cloudfront_public_key" "test" {
  comment     = "test key"
  encoded_key = file("test-fixtures/cloudfront-public-key.pem")
  name        = %[2]q
}

resource "aws_cloudfront_key_group" "test" {
  comment = "test key group"
  items   = [aws_cloudfront_public_key.test.id]
  name    = %[2]q
}
`, retainOnDelete, rName)
}

func testAccDistributionConfig_defaultCacheBehaviorTrustedSignersSelf(retainOnDelete bool) string {
	return fmt.Sprintf(`
resource "aws_cloudfront_distribution" "test" {
  # Faster acceptance testing
  enabled             = false
  retain_on_delete    = %[1]t
  wait_for_deployment = false

  default_cache_behavior {
    allowed_methods        = ["GET", "HEAD"]
    cached_methods         = ["GET", "HEAD"]
    target_origin_id       = "test"
    trusted_signers        = ["self"]
    viewer_protocol_policy = "allow-all"

    forwarded_values {
      query_string = false

      cookies {
        forward = "all"
      }
    }
  }

  origin {
    domain_name = "www.example.com"
    origin_id   = "test"

    custom_origin_config {
      http_port              = 80
      https_port             = 443
      origin_protocol_policy = "https-only"
      origin_ssl_protocols   = ["TLSv1.2"]
    }
  }

  restrictions {
    geo_restriction {
      restriction_type = "none"
    }
  }

  viewer_certificate {
    cloudfront_default_certificate = true
  }
}
`, retainOnDelete)
}

// CloudFront Distribution ACM Certificates must be created in us-east-1
func testAccDistributionViewerCertificateACMCertificateARNBaseConfig(t *testing.T, commonName string) string {
	key := acctest.TLSRSAPrivateKeyPEM(t, 2048)
	certificate := acctest.TLSRSAX509SelfSignedCertificatePEM(t, key, commonName)

	return testAccRegionProviderConfig() + fmt.Sprintf(`
resource "aws_acm_certificate" "test" {
  certificate_body = "%[1]s"
  private_key      = "%[2]s"
}
`, acctest.TLSPEMEscapeNewlines(certificate), acctest.TLSPEMEscapeNewlines(key))
}

func testAccDistributionConfig_viewerCertificateACMCertificateARN(t *testing.T, retainOnDelete bool) string {
	return acctest.ConfigCompose(testAccDistributionViewerCertificateACMCertificateARNBaseConfig(t, "example.com"), fmt.Sprintf(`
resource "aws_cloudfront_distribution" "test" {
  enabled          = false
  retain_on_delete = %[1]t

  default_cache_behavior {
    allowed_methods        = ["GET", "HEAD"]
    cached_methods         = ["GET", "HEAD"]
    target_origin_id       = "test"
    viewer_protocol_policy = "allow-all"

    forwarded_values {
      query_string = false

      cookies {
        forward = "all"
      }
    }
  }

  origin {
    domain_name = "www.example.com"
    origin_id   = "test"

    custom_origin_config {
      http_port              = 80
      https_port             = 443
      origin_protocol_policy = "https-only"
      origin_ssl_protocols   = ["TLSv1.2"]
    }
  }

  restrictions {
    geo_restriction {
      restriction_type = "none"
    }
  }

  viewer_certificate {
    acm_certificate_arn = aws_acm_certificate.test.arn
    ssl_support_method  = "sni-only"
  }
}
`, retainOnDelete))
}

func testAccDistributionConfig_viewerCertificateACMCertificateARNConflictsDefaultCertificate(t *testing.T, retainOnDelete bool) string {
	return acctest.ConfigCompose(testAccDistributionViewerCertificateACMCertificateARNBaseConfig(t, "example.com"), fmt.Sprintf(`
resource "aws_cloudfront_distribution" "test" {
  enabled          = false
  retain_on_delete = %[1]t

  default_cache_behavior {
    allowed_methods        = ["GET", "HEAD"]
    cached_methods         = ["GET", "HEAD"]
    target_origin_id       = "test"
    viewer_protocol_policy = "allow-all"

    forwarded_values {
      query_string = false

      cookies {
        forward = "all"
      }
    }
  }

  origin {
    domain_name = "www.example.com"
    origin_id   = "test"

    custom_origin_config {
      http_port              = 80
      https_port             = 443
      origin_protocol_policy = "https-only"
      origin_ssl_protocols   = ["TLSv1.2"]
    }
  }

  restrictions {
    geo_restriction {
      restriction_type = "none"
    }
  }

  viewer_certificate {
    acm_certificate_arn            = aws_acm_certificate.test.arn
    cloudfront_default_certificate = false
    ssl_support_method             = "sni-only"
  }
}
`, retainOnDelete))
}

func testAccDistributionConfig_waitForDeployment(enabled, waitForDeployment bool) string {
	return fmt.Sprintf(`
resource "aws_cloudfront_distribution" "test" {
  enabled             = %[1]t
  wait_for_deployment = %[2]t

  default_cache_behavior {
    allowed_methods        = ["GET", "HEAD"]
    cached_methods         = ["GET", "HEAD"]
    target_origin_id       = "test"
    viewer_protocol_policy = "allow-all"

    forwarded_values {
      query_string = false

      cookies {
        forward = "all"
      }
    }
  }

  origin {
    domain_name = "www.example.com"
    origin_id   = "test"

    custom_origin_config {
      http_port              = 80
      https_port             = 443
      origin_protocol_policy = "https-only"
      origin_ssl_protocols   = ["TLSv1.2"]
    }
  }

  restrictions {
    geo_restriction {
      restriction_type = "none"
    }
  }

  viewer_certificate {
    cloudfront_default_certificate = true
  }
}
`, enabled, waitForDeployment)
}

func testAccDistributionCacheBehaviorRealtimeLogBaseConfig(rName string) string {
	return fmt.Sprintf(`
resource "aws_kinesis_stream" "test" {
  name        = %[1]q
  shard_count = 2
}

resource "aws_iam_role" "test" {
  name = %[1]q

  assume_role_policy = <<EOF
{
  "Version": "2012-10-17",
  "Statement": [{
    "Action": "sts:AssumeRole",
    "Principal": {
      "Service": "cloudfront.amazonaws.com"
    },
    "Effect": "Allow"
  }]
}
EOF
}

resource "aws_iam_role_policy" "test" {
  name = %[1]q
  role = aws_iam_role.test.id

  policy = <<EOF
{
  "Version": "2012-10-17",
  "Statement": [{
    "Effect": "Allow",
    "Action": [
      "kinesis:DescribeStreamSummary",
      "kinesis:DescribeStream",
      "kinesis:PutRecord",
      "kinesis:PutRecords"
    ],
    "Resource": "${aws_kinesis_stream.test.arn}"
  }]
}
EOF
}

resource "aws_cloudfront_realtime_log_config" "test" {
  name          = %[1]q
  sampling_rate = 50
  fields        = ["timestamp", "c-ip"]

  endpoint {
    stream_type = "Kinesis"

    kinesis_stream_config {
      role_arn   = aws_iam_role.test.arn
      stream_arn = aws_kinesis_stream.test.arn
    }
  }

  depends_on = [aws_iam_role_policy.test]
}
`, rName)
}

func testAccDistributionConfig_defaultCacheBehaviorRealtimeLogARN(rName string, retainOnDelete bool) string {
	return acctest.ConfigCompose(
		testAccDistributionCacheBehaviorRealtimeLogBaseConfig(rName),
		fmt.Sprintf(`
resource "aws_cloudfront_distribution" "test" {
  # Faster acceptance testing
  enabled             = false
  retain_on_delete    = %[1]t
  wait_for_deployment = false

  default_cache_behavior {
    allowed_methods         = ["GET", "HEAD"]
    cached_methods          = ["GET", "HEAD"]
    target_origin_id        = "test"
    viewer_protocol_policy  = "allow-all"
    realtime_log_config_arn = aws_cloudfront_realtime_log_config.test.arn

    forwarded_values {
      query_string = false

      cookies {
        forward = "none"
      }
    }
  }

  origin {
    domain_name = "www.example.com"
    origin_id   = "test"

    custom_origin_config {
      http_port              = 80
      https_port             = 443
      origin_protocol_policy = "https-only"
      origin_ssl_protocols   = ["TLSv1.2"]
    }
  }

  restrictions {
    geo_restriction {
      restriction_type = "none"
    }
  }

  viewer_certificate {
    cloudfront_default_certificate = true
  }
}
`, retainOnDelete))
}

func testAccDistributionConfig_orderedCacheBehaviorRealtimeLogARN(rName string, retainOnDelete bool) string {
	return acctest.ConfigCompose(
		testAccDistributionCacheBehaviorRealtimeLogBaseConfig(rName),
		fmt.Sprintf(`
resource "aws_cloudfront_distribution" "test" {
  # Faster acceptance testing
  enabled             = false
  retain_on_delete    = %[1]t
  wait_for_deployment = false

  default_cache_behavior {
    allowed_methods        = ["GET", "HEAD"]
    cached_methods         = ["GET", "HEAD"]
    target_origin_id       = "test"
    viewer_protocol_policy = "allow-all"

    forwarded_values {
      query_string = false

      cookies {
        forward = "all"
      }
    }
  }

  ordered_cache_behavior {
    allowed_methods         = ["GET", "HEAD"]
    cached_methods          = ["GET", "HEAD"]
    path_pattern            = "/test/*"
    target_origin_id        = "test"
    viewer_protocol_policy  = "allow-all"
    realtime_log_config_arn = aws_cloudfront_realtime_log_config.test.arn

    forwarded_values {
      query_string = false

      cookies {
        forward = "none"
      }
    }
  }

  origin {
    domain_name = "www.example.com"
    origin_id   = "test"

    custom_origin_config {
      http_port              = 80
      https_port             = 443
      origin_protocol_policy = "https-only"
      origin_ssl_protocols   = ["TLSv1.2"]
    }
  }

  restrictions {
    geo_restriction {
      restriction_type = "none"
    }
  }

  viewer_certificate {
    cloudfront_default_certificate = true
  }
}
`, retainOnDelete))
}

func originShieldItem(enabled, region string) string {
	return fmt.Sprintf(`
origin_shield {
  enabled              = %[1]s
  origin_shield_region = %[2]s
}
`, enabled, region)
}

func testAccDistributionConfig_originItem(rName string, item string) string {
	return acctest.ConfigCompose(
		originBucket(rName),
		testAccDistributionCacheBehaviorRealtimeLogBaseConfig(rName),
		fmt.Sprintf(`
data "aws_region" "current" {}

resource "aws_cloudfront_distribution" "test" {
  origin {
    domain_name = aws_s3_bucket.s3_bucket_origin.bucket_regional_domain_name
    origin_id   = "myOrigin"
    %[1]s
  }
  enabled = true
  default_cache_behavior {
    allowed_methods  = ["DELETE", "GET", "HEAD", "OPTIONS", "PATCH", "POST", "PUT"]
    cached_methods   = ["GET", "HEAD"]
    target_origin_id = "myOrigin"
    forwarded_values {
      query_string = false
      cookies {
        forward = "none"
      }
    }
    viewer_protocol_policy = "allow-all"
    min_ttl                = 0
    default_ttl            = 3600
    max_ttl                = 86400
  }
  price_class = "PriceClass_200"
  restrictions {
    geo_restriction {
      restriction_type = "whitelist"
      locations        = ["US", "CA", "GB", "DE"]
    }
  }
  viewer_certificate {
    cloudfront_default_certificate = true
  }
}
`, item))
}

func testAccDistributionConfig_eTagInitial(rName string) string {
	return acctest.ConfigCompose(
		logBucket(rName),
		fmt.Sprintf(`
resource "aws_cloudfront_cache_policy" "example" {
  name        = "test-policy-%[1]s"
  comment     = "test comment"
  default_ttl = 50
  max_ttl     = 100
  min_ttl     = 1
  parameters_in_cache_key_and_forwarded_to_origin {
    cookies_config {
      cookie_behavior = "whitelist"
      cookies {
        items = ["test"]
      }
    }
    headers_config {
      header_behavior = "whitelist"
      headers {
        items = ["test"]
      }
    }
    query_strings_config {
      query_string_behavior = "whitelist"
      query_strings {
        items = ["test"]
      }
    }
  }
}

resource "aws_cloudfront_response_headers_policy" "example" {
  name    = "test-policy-%[1]s"
  comment = "test comment"

  cors_config {
    access_control_allow_credentials = true

    access_control_allow_headers {
      items = ["test"]
    }

    access_control_allow_methods {
      items = ["GET"]
    }

    access_control_allow_origins {
      items = ["test.example.comtest"]
    }

    origin_override = true
  }
}

resource "aws_cloudfront_origin_request_policy" "test_policy" {
  name    = "test-policy-%[1]s"
  comment = "test comment"
  cookies_config {
    cookie_behavior = "whitelist"
    cookies {
      items = ["test"]
    }
  }
  headers_config {
    header_behavior = "whitelist"
    headers {
      items = ["test"]
    }
  }
  query_strings_config {
    query_string_behavior = "whitelist"
    query_strings {
      items = ["test"]
    }
  }
}

resource "aws_cloudfront_distribution" "main" {
  origin {
    domain_name = "www.example.com"
    origin_id   = "myCustomOrigin"

    custom_origin_config {
      http_port                = 80
      https_port               = 443
      origin_protocol_policy   = "http-only"
      origin_ssl_protocols     = ["SSLv3", "TLSv1"]
      origin_read_timeout      = 30
      origin_keepalive_timeout = 5
    }
  }

  enabled             = true
  comment             = "Some comment"
  default_root_object = "index.html"

  logging_config {
    include_cookies = false
    bucket          = aws_s3_bucket.s3_bucket_logs.bucket_regional_domain_name
    prefix          = "myprefix"
  }

  default_cache_behavior {
    allowed_methods  = ["DELETE", "GET", "HEAD", "OPTIONS", "PATCH", "POST", "PUT"]
    cached_methods   = ["GET", "HEAD"]
    target_origin_id = "myCustomOrigin"
    smooth_streaming = false

    origin_request_policy_id   = aws_cloudfront_origin_request_policy.test_policy.id
    cache_policy_id            = aws_cloudfront_cache_policy.example.id
    response_headers_policy_id = aws_cloudfront_response_headers_policy.example.id

    viewer_protocol_policy = "allow-all"
  }

  price_class = "PriceClass_200"

  restrictions {
    geo_restriction {
      restriction_type = "whitelist"
      locations        = ["US", "CA", "GB", "DE"]
    }
  }

  viewer_certificate {
    cloudfront_default_certificate = true
  }

  %[2]s
}
`, rName, testAccDistributionRetainConfig()))
}

func testAccDistributionConfig_eTagUpdated(rName string) string {
	return acctest.ConfigCompose(
		logBucket(rName),
		fmt.Sprintf(`
resource "aws_cloudfront_cache_policy" "example" {
  name        = "test-policy-%[1]s"
  comment     = "test comment"
  default_ttl = 50
  max_ttl     = 100
  min_ttl     = 1
  parameters_in_cache_key_and_forwarded_to_origin {
    cookies_config {
      cookie_behavior = "whitelist"
      cookies {
        items = ["test"]
      }
    }
    headers_config {
      header_behavior = "whitelist"
      headers {
        items = ["test"]
      }
    }
    query_strings_config {
      query_string_behavior = "whitelist"
      query_strings {
        items = ["test"]
      }
    }
  }
}

resource "aws_cloudfront_response_headers_policy" "example" {
  name    = "test-policy-%[1]s"
  comment = "test comment"

  cors_config {
    access_control_allow_credentials = true

    access_control_allow_headers {
      items = ["test", "updated"]
    }

    access_control_allow_methods {
      items = ["GET"]
    }

    access_control_allow_origins {
      items = ["test.example.comtest"]
    }

    origin_override = true
  }
}

resource "aws_cloudfront_origin_request_policy" "test_policy" {
  name    = "test-policy-%[1]s"
  comment = "test comment"
  cookies_config {
    cookie_behavior = "whitelist"
    cookies {
      items = ["test"]
    }
  }
  headers_config {
    header_behavior = "whitelist"
    headers {
      items = ["test"]
    }
  }
  query_strings_config {
    query_string_behavior = "whitelist"
    query_strings {
      items = ["test"]
    }
  }
}

resource "aws_cloudfront_distribution" "main" {
  origin {
    domain_name = "www.example.com"
    origin_id   = "myCustomOrigin"

    custom_origin_config {
      http_port                = 80
      https_port               = 443
      origin_protocol_policy   = "http-only"
      origin_ssl_protocols     = ["SSLv3", "TLSv1"]
      origin_read_timeout      = 30
      origin_keepalive_timeout = 5
    }
  }

  enabled             = true
  comment             = "Some comment"
  default_root_object = "index.html"

  logging_config {
    include_cookies = false
    bucket          = aws_s3_bucket.s3_bucket_logs.bucket_regional_domain_name
    prefix          = "myprefix"
  }

  default_cache_behavior {
    allowed_methods  = ["DELETE", "GET", "HEAD", "OPTIONS", "PATCH", "POST", "PUT"]
    cached_methods   = ["GET", "HEAD"]
    target_origin_id = "myCustomOrigin"
    smooth_streaming = false

    origin_request_policy_id   = aws_cloudfront_origin_request_policy.test_policy.id
    cache_policy_id            = aws_cloudfront_cache_policy.example.id
    response_headers_policy_id = aws_cloudfront_response_headers_policy.example.id

    viewer_protocol_policy = "allow-all"
  }

  price_class = "PriceClass_200"

  restrictions {
    geo_restriction {
      restriction_type = "whitelist"
      locations        = ["US", "CA", "GB", "DE"]
    }
  }

  viewer_certificate {
    cloudfront_default_certificate = true
  }

  %[2]s
}
`, rName, testAccDistributionRetainConfig()))
}

func testAccDistributionConfig_eTagFinal(rName string) string {
	return acctest.ConfigCompose(
		logBucket(rName),
		fmt.Sprintf(`
resource "aws_cloudfront_cache_policy" "example" {
  name        = "test-policy-%[1]s"
  comment     = "test comment"
  default_ttl = 50
  max_ttl     = 100
  min_ttl     = 1
  parameters_in_cache_key_and_forwarded_to_origin {
    cookies_config {
      cookie_behavior = "whitelist"
      cookies {
        items = ["test"]
      }
    }
    headers_config {
      header_behavior = "whitelist"
      headers {
        items = ["test"]
      }
    }
    query_strings_config {
      query_string_behavior = "whitelist"
      query_strings {
        items = ["test"]
      }
    }
  }
}

resource "aws_cloudfront_response_headers_policy" "example" {
  name    = "test-policy-%[1]s"
  comment = "test comment"

  cors_config {
    access_control_allow_credentials = true

    access_control_allow_headers {
      items = ["test", "updated"]
    }

    access_control_allow_methods {
      items = ["GET"]
    }

    access_control_allow_origins {
      items = ["test.example.comtest"]
    }

    origin_override = true
  }
}

resource "aws_cloudfront_origin_request_policy" "test_policy" {
  name    = "test-policy-%[1]s"
  comment = "test comment"
  cookies_config {
    cookie_behavior = "whitelist"
    cookies {
      items = ["test"]
    }
  }
  headers_config {
    header_behavior = "whitelist"
    headers {
      items = ["test"]
    }
  }
  query_strings_config {
    query_string_behavior = "whitelist"
    query_strings {
      items = ["test"]
    }
  }
}

resource "aws_cloudfront_distribution" "main" {
  origin {
    domain_name = "www.example.com"
    origin_id   = "myCustomOrigin"

    custom_origin_config {
      http_port                = 80
      https_port               = 443
      origin_protocol_policy   = "http-only"
      origin_ssl_protocols     = ["SSLv3", "TLSv1"]
      origin_read_timeout      = 30
      origin_keepalive_timeout = 5
    }
  }

  enabled             = true
  comment             = "Updated comment"
  default_root_object = "index.html"

  logging_config {
    include_cookies = false
    bucket          = aws_s3_bucket.s3_bucket_logs.bucket_regional_domain_name
    prefix          = "myprefix"
  }

  default_cache_behavior {
    allowed_methods  = ["DELETE", "GET", "HEAD", "OPTIONS", "PATCH", "POST", "PUT"]
    cached_methods   = ["GET", "HEAD"]
    target_origin_id = "myCustomOrigin"
    smooth_streaming = false

    origin_request_policy_id   = aws_cloudfront_origin_request_policy.test_policy.id
    cache_policy_id            = aws_cloudfront_cache_policy.example.id
    response_headers_policy_id = aws_cloudfront_response_headers_policy.example.id

    viewer_protocol_policy = "allow-all"
  }

  price_class = "PriceClass_200"

  restrictions {
    geo_restriction {
      restriction_type = "whitelist"
      locations        = ["US", "CA", "GB", "DE"]
    }
  }

  viewer_certificate {
    cloudfront_default_certificate = true
  }

  %[2]s
}
`, rName, testAccDistributionRetainConfig()))
}

func testAccDistributionConfig_originAccessControl(rName string, which int) string {
	return acctest.ConfigCompose(
		originBucket(rName),
		logBucket(rName),
		fmt.Sprintf(`
locals {
  rName = %[1]q
}

resource "aws_cloudfront_origin_access_control" "test" {
  count = 2

  name                              = "${local.rName}-${count.index}"
  origin_access_control_origin_type = "s3"
  signing_behavior                  = "always"
  signing_protocol                  = "sigv4"
}

resource "aws_cloudfront_distribution" "test" {
  origin {
    domain_name = aws_s3_bucket.s3_bucket_origin.bucket_regional_domain_name
    origin_id   = "myS3Origin"

    origin_access_control_id = aws_cloudfront_origin_access_control.test[%[3]d].id
  }

  enabled             = true
  default_root_object = "index.html"

  logging_config {
    include_cookies = false
    bucket          = aws_s3_bucket.s3_bucket_logs.bucket_regional_domain_name
    prefix          = "myprefix"
  }

  default_cache_behavior {
    allowed_methods  = ["DELETE", "GET", "HEAD", "OPTIONS", "PATCH", "POST", "PUT"]
    cached_methods   = ["GET", "HEAD"]
    target_origin_id = "myS3Origin"

    forwarded_values {
      query_string = false

      cookies {
        forward = "none"
      }
    }

    viewer_protocol_policy = "allow-all"
    min_ttl                = 0
    default_ttl            = 3600
    max_ttl                = 86400
  }

  price_class = "PriceClass_200"

  restrictions {
    geo_restriction {
      restriction_type = "whitelist"
      locations        = ["US", "CA", "GB", "DE"]
    }
  }

  viewer_certificate {
    cloudfront_default_certificate = true
  }

  %[2]s
}
`, rName, testAccDistributionRetainConfig(), which))
}<|MERGE_RESOLUTION|>--- conflicted
+++ resolved
@@ -26,11 +26,7 @@
 	resourceName := "aws_cloudfront_distribution.test"
 
 	resource.ParallelTest(t, resource.TestCase{
-<<<<<<< HEAD
-		PreCheck:                 func() { acctest.PreCheck(ctx, t); acctest.PreCheckPartitionHasService(cloudfront.EndpointsID, t) },
-=======
-		PreCheck:                 func() { acctest.PreCheck(t); acctest.PreCheckPartitionHasService(t, cloudfront.EndpointsID) },
->>>>>>> 78d002fe
+		PreCheck:                 func() { acctest.PreCheck(ctx, t); acctest.PreCheckPartitionHasService(t, cloudfront.EndpointsID) },
 		ErrorCheck:               acctest.ErrorCheck(t, cloudfront.EndpointsID),
 		ProtoV5ProviderFactories: acctest.ProtoV5ProviderFactories,
 		CheckDestroy:             testAccCheckDistributionDestroy(ctx),
@@ -62,11 +58,7 @@
 	rName := sdkacctest.RandomWithPrefix(acctest.ResourcePrefix)
 
 	resource.ParallelTest(t, resource.TestCase{
-<<<<<<< HEAD
-		PreCheck:                 func() { acctest.PreCheck(ctx, t); acctest.PreCheckPartitionHasService(cloudfront.EndpointsID, t) },
-=======
-		PreCheck:                 func() { acctest.PreCheck(t); acctest.PreCheckPartitionHasService(t, cloudfront.EndpointsID) },
->>>>>>> 78d002fe
+		PreCheck:                 func() { acctest.PreCheck(ctx, t); acctest.PreCheckPartitionHasService(t, cloudfront.EndpointsID) },
 		ErrorCheck:               acctest.ErrorCheck(t, cloudfront.EndpointsID),
 		ProtoV5ProviderFactories: acctest.ProtoV5ProviderFactories,
 		CheckDestroy:             testAccCheckDistributionDestroy(ctx),
@@ -101,11 +93,7 @@
 	rName := sdkacctest.RandomWithPrefix(acctest.ResourcePrefix)
 
 	resource.ParallelTest(t, resource.TestCase{
-<<<<<<< HEAD
-		PreCheck:                 func() { acctest.PreCheck(ctx, t); acctest.PreCheckPartitionHasService(cloudfront.EndpointsID, t) },
-=======
-		PreCheck:                 func() { acctest.PreCheck(t); acctest.PreCheckPartitionHasService(t, cloudfront.EndpointsID) },
->>>>>>> 78d002fe
+		PreCheck:                 func() { acctest.PreCheck(ctx, t); acctest.PreCheckPartitionHasService(t, cloudfront.EndpointsID) },
 		ErrorCheck:               acctest.ErrorCheck(t, cloudfront.EndpointsID),
 		ProtoV5ProviderFactories: acctest.ProtoV5ProviderFactories,
 		CheckDestroy:             testAccCheckDistributionDestroy(ctx),
@@ -154,11 +142,7 @@
 	rName := sdkacctest.RandomWithPrefix(acctest.ResourcePrefix)
 
 	resource.ParallelTest(t, resource.TestCase{
-<<<<<<< HEAD
-		PreCheck:                 func() { acctest.PreCheck(ctx, t); acctest.PreCheckPartitionHasService(cloudfront.EndpointsID, t) },
-=======
-		PreCheck:                 func() { acctest.PreCheck(t); acctest.PreCheckPartitionHasService(t, cloudfront.EndpointsID) },
->>>>>>> 78d002fe
+		PreCheck:                 func() { acctest.PreCheck(ctx, t); acctest.PreCheckPartitionHasService(t, cloudfront.EndpointsID) },
 		ErrorCheck:               acctest.ErrorCheck(t, cloudfront.EndpointsID),
 		ProtoV5ProviderFactories: acctest.ProtoV5ProviderFactories,
 		CheckDestroy:             testAccCheckDistributionDestroy(ctx),
@@ -191,11 +175,7 @@
 	rName := sdkacctest.RandomWithPrefix(acctest.ResourcePrefix)
 
 	resource.ParallelTest(t, resource.TestCase{
-<<<<<<< HEAD
-		PreCheck:                 func() { acctest.PreCheck(ctx, t); acctest.PreCheckPartitionHasService(cloudfront.EndpointsID, t) },
-=======
-		PreCheck:                 func() { acctest.PreCheck(t); acctest.PreCheckPartitionHasService(t, cloudfront.EndpointsID) },
->>>>>>> 78d002fe
+		PreCheck:                 func() { acctest.PreCheck(ctx, t); acctest.PreCheckPartitionHasService(t, cloudfront.EndpointsID) },
 		ErrorCheck:               acctest.ErrorCheck(t, cloudfront.EndpointsID),
 		ProtoV5ProviderFactories: acctest.ProtoV5ProviderFactories,
 		CheckDestroy:             testAccCheckDistributionDestroy(ctx),
@@ -228,11 +208,7 @@
 	rName := sdkacctest.RandomWithPrefix(acctest.ResourcePrefix)
 
 	resource.ParallelTest(t, resource.TestCase{
-<<<<<<< HEAD
-		PreCheck:                 func() { acctest.PreCheck(ctx, t); acctest.PreCheckPartitionHasService(cloudfront.EndpointsID, t) },
-=======
-		PreCheck:                 func() { acctest.PreCheck(t); acctest.PreCheckPartitionHasService(t, cloudfront.EndpointsID) },
->>>>>>> 78d002fe
+		PreCheck:                 func() { acctest.PreCheck(ctx, t); acctest.PreCheckPartitionHasService(t, cloudfront.EndpointsID) },
 		ErrorCheck:               acctest.ErrorCheck(t, cloudfront.EndpointsID),
 		ProtoV5ProviderFactories: acctest.ProtoV5ProviderFactories,
 		CheckDestroy:             testAccCheckDistributionDestroy(ctx),
@@ -272,11 +248,7 @@
 	rName := sdkacctest.RandomWithPrefix(acctest.ResourcePrefix)
 
 	resource.ParallelTest(t, resource.TestCase{
-<<<<<<< HEAD
-		PreCheck:                 func() { acctest.PreCheck(ctx, t); acctest.PreCheckPartitionHasService(cloudfront.EndpointsID, t) },
-=======
-		PreCheck:                 func() { acctest.PreCheck(t); acctest.PreCheckPartitionHasService(t, cloudfront.EndpointsID) },
->>>>>>> 78d002fe
+		PreCheck:                 func() { acctest.PreCheck(ctx, t); acctest.PreCheckPartitionHasService(t, cloudfront.EndpointsID) },
 		ErrorCheck:               acctest.ErrorCheck(t, cloudfront.EndpointsID),
 		ProtoV5ProviderFactories: acctest.ProtoV5ProviderFactories,
 		CheckDestroy:             testAccCheckDistributionDestroy(ctx),
@@ -319,11 +291,7 @@
 	resourceName := "aws_cloudfront_distribution.main"
 
 	resource.ParallelTest(t, resource.TestCase{
-<<<<<<< HEAD
-		PreCheck:                 func() { acctest.PreCheck(ctx, t); acctest.PreCheckPartitionHasService(cloudfront.EndpointsID, t) },
-=======
-		PreCheck:                 func() { acctest.PreCheck(t); acctest.PreCheckPartitionHasService(t, cloudfront.EndpointsID) },
->>>>>>> 78d002fe
+		PreCheck:                 func() { acctest.PreCheck(ctx, t); acctest.PreCheckPartitionHasService(t, cloudfront.EndpointsID) },
 		ErrorCheck:               acctest.ErrorCheck(t, cloudfront.EndpointsID),
 		ProtoV5ProviderFactories: acctest.ProtoV5ProviderFactories,
 		CheckDestroy:             testAccCheckDistributionDestroy(ctx),
@@ -363,11 +331,7 @@
 	rName := sdkacctest.RandomWithPrefix(acctest.ResourcePrefix)
 
 	resource.ParallelTest(t, resource.TestCase{
-<<<<<<< HEAD
-		PreCheck:                 func() { acctest.PreCheck(ctx, t); acctest.PreCheckPartitionHasService(cloudfront.EndpointsID, t) },
-=======
-		PreCheck:                 func() { acctest.PreCheck(t); acctest.PreCheckPartitionHasService(t, cloudfront.EndpointsID) },
->>>>>>> 78d002fe
+		PreCheck:                 func() { acctest.PreCheck(ctx, t); acctest.PreCheckPartitionHasService(t, cloudfront.EndpointsID) },
 		ErrorCheck:               acctest.ErrorCheck(t, cloudfront.EndpointsID),
 		ProtoV5ProviderFactories: acctest.ProtoV5ProviderFactories,
 		CheckDestroy:             testAccCheckDistributionDestroy(ctx),
@@ -404,11 +368,7 @@
 	rName := sdkacctest.RandomWithPrefix(acctest.ResourcePrefix)
 
 	resource.ParallelTest(t, resource.TestCase{
-<<<<<<< HEAD
-		PreCheck:                 func() { acctest.PreCheck(ctx, t); acctest.PreCheckPartitionHasService(cloudfront.EndpointsID, t) },
-=======
-		PreCheck:                 func() { acctest.PreCheck(t); acctest.PreCheckPartitionHasService(t, cloudfront.EndpointsID) },
->>>>>>> 78d002fe
+		PreCheck:                 func() { acctest.PreCheck(ctx, t); acctest.PreCheckPartitionHasService(t, cloudfront.EndpointsID) },
 		ErrorCheck:               acctest.ErrorCheck(t, cloudfront.EndpointsID),
 		ProtoV5ProviderFactories: acctest.ProtoV5ProviderFactories,
 		CheckDestroy:             testAccCheckDistributionDestroy(ctx),
@@ -445,11 +405,7 @@
 	resourceName := "aws_cloudfront_distribution.main"
 
 	resource.ParallelTest(t, resource.TestCase{
-<<<<<<< HEAD
-		PreCheck:                 func() { acctest.PreCheck(ctx, t); acctest.PreCheckPartitionHasService(cloudfront.EndpointsID, t) },
-=======
-		PreCheck:                 func() { acctest.PreCheck(t); acctest.PreCheckPartitionHasService(t, cloudfront.EndpointsID) },
->>>>>>> 78d002fe
+		PreCheck:                 func() { acctest.PreCheck(ctx, t); acctest.PreCheckPartitionHasService(t, cloudfront.EndpointsID) },
 		ErrorCheck:               acctest.ErrorCheck(t, cloudfront.EndpointsID),
 		ProtoV5ProviderFactories: acctest.ProtoV5ProviderFactories,
 		CheckDestroy:             testAccCheckDistributionDestroy(ctx),
@@ -473,11 +429,7 @@
 func TestAccCloudFrontDistribution_Origin_emptyDomainName(t *testing.T) {
 	ctx := acctest.Context(t)
 	resource.ParallelTest(t, resource.TestCase{
-<<<<<<< HEAD
-		PreCheck:                 func() { acctest.PreCheck(ctx, t); acctest.PreCheckPartitionHasService(cloudfront.EndpointsID, t) },
-=======
-		PreCheck:                 func() { acctest.PreCheck(t); acctest.PreCheckPartitionHasService(t, cloudfront.EndpointsID) },
->>>>>>> 78d002fe
+		PreCheck:                 func() { acctest.PreCheck(ctx, t); acctest.PreCheckPartitionHasService(t, cloudfront.EndpointsID) },
 		ErrorCheck:               acctest.ErrorCheck(t, cloudfront.EndpointsID),
 		ProtoV5ProviderFactories: acctest.ProtoV5ProviderFactories,
 		CheckDestroy:             testAccCheckDistributionDestroy(ctx),
@@ -493,11 +445,7 @@
 func TestAccCloudFrontDistribution_Origin_emptyOriginID(t *testing.T) {
 	ctx := acctest.Context(t)
 	resource.ParallelTest(t, resource.TestCase{
-<<<<<<< HEAD
-		PreCheck:                 func() { acctest.PreCheck(ctx, t); acctest.PreCheckPartitionHasService(cloudfront.EndpointsID, t) },
-=======
-		PreCheck:                 func() { acctest.PreCheck(t); acctest.PreCheckPartitionHasService(t, cloudfront.EndpointsID) },
->>>>>>> 78d002fe
+		PreCheck:                 func() { acctest.PreCheck(ctx, t); acctest.PreCheckPartitionHasService(t, cloudfront.EndpointsID) },
 		ErrorCheck:               acctest.ErrorCheck(t, cloudfront.EndpointsID),
 		ProtoV5ProviderFactories: acctest.ProtoV5ProviderFactories,
 		CheckDestroy:             testAccCheckDistributionDestroy(ctx),
@@ -521,11 +469,7 @@
 	rName := sdkacctest.RandomWithPrefix(acctest.ResourcePrefix)
 
 	resource.ParallelTest(t, resource.TestCase{
-<<<<<<< HEAD
-		PreCheck:                 func() { acctest.PreCheck(ctx, t); acctest.PreCheckPartitionHasService("cloudfront", t) },
-=======
-		PreCheck:                 func() { acctest.PreCheck(t); acctest.PreCheckPartitionHasService(t, "cloudfront") },
->>>>>>> 78d002fe
+		PreCheck:                 func() { acctest.PreCheck(ctx, t); acctest.PreCheckPartitionHasService(t, "cloudfront") },
 		ErrorCheck:               acctest.ErrorCheck(t, cloudfront.EndpointsID),
 		ProtoV5ProviderFactories: acctest.ProtoV5ProviderFactories,
 		CheckDestroy:             testAccCheckDistributionDestroy(ctx),
@@ -561,11 +505,7 @@
 	rName := sdkacctest.RandomWithPrefix(acctest.ResourcePrefix)
 
 	resource.ParallelTest(t, resource.TestCase{
-<<<<<<< HEAD
-		PreCheck:                 func() { acctest.PreCheck(ctx, t); acctest.PreCheckPartitionHasService("cloudfront", t) },
-=======
-		PreCheck:                 func() { acctest.PreCheck(t); acctest.PreCheckPartitionHasService(t, "cloudfront") },
->>>>>>> 78d002fe
+		PreCheck:                 func() { acctest.PreCheck(ctx, t); acctest.PreCheckPartitionHasService(t, "cloudfront") },
 		ErrorCheck:               acctest.ErrorCheck(t, cloudfront.EndpointsID),
 		ProtoV5ProviderFactories: acctest.ProtoV5ProviderFactories,
 		CheckDestroy:             testAccCheckDistributionDestroy(ctx),
@@ -601,11 +541,7 @@
 	rName := sdkacctest.RandomWithPrefix(acctest.ResourcePrefix)
 
 	resource.ParallelTest(t, resource.TestCase{
-<<<<<<< HEAD
-		PreCheck:                 func() { acctest.PreCheck(ctx, t); acctest.PreCheckPartitionHasService("cloudfront", t) },
-=======
-		PreCheck:                 func() { acctest.PreCheck(t); acctest.PreCheckPartitionHasService(t, "cloudfront") },
->>>>>>> 78d002fe
+		PreCheck:                 func() { acctest.PreCheck(ctx, t); acctest.PreCheckPartitionHasService(t, "cloudfront") },
 		ErrorCheck:               acctest.ErrorCheck(t, cloudfront.EndpointsID),
 		ProtoV5ProviderFactories: acctest.ProtoV5ProviderFactories,
 		CheckDestroy:             testAccCheckDistributionDestroy(ctx),
@@ -653,11 +589,7 @@
 	rName := sdkacctest.RandomWithPrefix(acctest.ResourcePrefix)
 
 	resource.ParallelTest(t, resource.TestCase{
-<<<<<<< HEAD
-		PreCheck:                 func() { acctest.PreCheck(ctx, t); acctest.PreCheckPartitionHasService(cloudfront.EndpointsID, t) },
-=======
-		PreCheck:                 func() { acctest.PreCheck(t); acctest.PreCheckPartitionHasService(t, cloudfront.EndpointsID) },
->>>>>>> 78d002fe
+		PreCheck:                 func() { acctest.PreCheck(ctx, t); acctest.PreCheckPartitionHasService(t, cloudfront.EndpointsID) },
 		ErrorCheck:               acctest.ErrorCheck(t, cloudfront.EndpointsID),
 		ProtoV5ProviderFactories: acctest.ProtoV5ProviderFactories,
 		CheckDestroy:             testAccCheckDistributionDestroy(ctx),
@@ -704,11 +636,7 @@
 	resourceName := "aws_cloudfront_distribution.no_optional_items"
 
 	resource.ParallelTest(t, resource.TestCase{
-<<<<<<< HEAD
-		PreCheck:                 func() { acctest.PreCheck(ctx, t); acctest.PreCheckPartitionHasService(cloudfront.EndpointsID, t) },
-=======
-		PreCheck:                 func() { acctest.PreCheck(t); acctest.PreCheckPartitionHasService(t, cloudfront.EndpointsID) },
->>>>>>> 78d002fe
+		PreCheck:                 func() { acctest.PreCheck(ctx, t); acctest.PreCheckPartitionHasService(t, cloudfront.EndpointsID) },
 		ErrorCheck:               acctest.ErrorCheck(t, cloudfront.EndpointsID),
 		ProtoV5ProviderFactories: acctest.ProtoV5ProviderFactories,
 		CheckDestroy:             testAccCheckDistributionDestroy(ctx),
@@ -797,11 +725,7 @@
 	var distribution cloudfront.Distribution
 
 	resource.ParallelTest(t, resource.TestCase{
-<<<<<<< HEAD
-		PreCheck:                 func() { acctest.PreCheck(ctx, t); acctest.PreCheckPartitionHasService(cloudfront.EndpointsID, t) },
-=======
-		PreCheck:                 func() { acctest.PreCheck(t); acctest.PreCheckPartitionHasService(t, cloudfront.EndpointsID) },
->>>>>>> 78d002fe
+		PreCheck:                 func() { acctest.PreCheck(ctx, t); acctest.PreCheckPartitionHasService(t, cloudfront.EndpointsID) },
 		ErrorCheck:               acctest.ErrorCheck(t, cloudfront.EndpointsID),
 		ProtoV5ProviderFactories: acctest.ProtoV5ProviderFactories,
 		CheckDestroy:             testAccCheckDistributionDestroy(ctx),
@@ -834,11 +758,7 @@
 	var distribution cloudfront.Distribution
 
 	resource.ParallelTest(t, resource.TestCase{
-<<<<<<< HEAD
-		PreCheck:                 func() { acctest.PreCheck(ctx, t); acctest.PreCheckPartitionHasService(cloudfront.EndpointsID, t) },
-=======
-		PreCheck:                 func() { acctest.PreCheck(t); acctest.PreCheckPartitionHasService(t, cloudfront.EndpointsID) },
->>>>>>> 78d002fe
+		PreCheck:                 func() { acctest.PreCheck(ctx, t); acctest.PreCheckPartitionHasService(t, cloudfront.EndpointsID) },
 		ErrorCheck:               acctest.ErrorCheck(t, cloudfront.EndpointsID),
 		ProtoV5ProviderFactories: acctest.ProtoV5ProviderFactories,
 		CheckDestroy:             testAccCheckDistributionDestroy(ctx),
@@ -873,11 +793,7 @@
 	var distribution cloudfront.Distribution
 
 	resource.ParallelTest(t, resource.TestCase{
-<<<<<<< HEAD
-		PreCheck:                 func() { acctest.PreCheck(ctx, t); acctest.PreCheckPartitionHasService(cloudfront.EndpointsID, t) },
-=======
-		PreCheck:                 func() { acctest.PreCheck(t); acctest.PreCheckPartitionHasService(t, cloudfront.EndpointsID) },
->>>>>>> 78d002fe
+		PreCheck:                 func() { acctest.PreCheck(ctx, t); acctest.PreCheckPartitionHasService(t, cloudfront.EndpointsID) },
 		ErrorCheck:               acctest.ErrorCheck(t, cloudfront.EndpointsID),
 		ProtoV5ProviderFactories: acctest.ProtoV5ProviderFactories,
 		CheckDestroy:             testAccCheckDistributionDestroy(ctx),
@@ -908,11 +824,7 @@
 	retainOnDelete := testAccDistributionRetainOnDeleteFromEnv()
 
 	resource.ParallelTest(t, resource.TestCase{
-<<<<<<< HEAD
-		PreCheck:                 func() { acctest.PreCheck(ctx, t); acctest.PreCheckPartitionHasService(cloudfront.EndpointsID, t) },
-=======
-		PreCheck:                 func() { acctest.PreCheck(t); acctest.PreCheckPartitionHasService(t, cloudfront.EndpointsID) },
->>>>>>> 78d002fe
+		PreCheck:                 func() { acctest.PreCheck(ctx, t); acctest.PreCheckPartitionHasService(t, cloudfront.EndpointsID) },
 		ErrorCheck:               acctest.ErrorCheck(t, cloudfront.EndpointsID),
 		ProtoV5ProviderFactories: acctest.ProtoV5ProviderFactories,
 		CheckDestroy:             testAccCheckDistributionDestroy(ctx),
@@ -957,11 +869,7 @@
 	retainOnDelete := testAccDistributionRetainOnDeleteFromEnv()
 
 	resource.ParallelTest(t, resource.TestCase{
-<<<<<<< HEAD
-		PreCheck:                 func() { acctest.PreCheck(ctx, t); acctest.PreCheckPartitionHasService(cloudfront.EndpointsID, t) },
-=======
-		PreCheck:                 func() { acctest.PreCheck(t); acctest.PreCheckPartitionHasService(t, cloudfront.EndpointsID) },
->>>>>>> 78d002fe
+		PreCheck:                 func() { acctest.PreCheck(ctx, t); acctest.PreCheckPartitionHasService(t, cloudfront.EndpointsID) },
 		ErrorCheck:               acctest.ErrorCheck(t, cloudfront.EndpointsID),
 		ProtoV5ProviderFactories: acctest.ProtoV5ProviderFactories,
 		CheckDestroy:             testAccCheckDistributionDestroy(ctx),
@@ -1006,11 +914,7 @@
 	retainOnDelete := testAccDistributionRetainOnDeleteFromEnv()
 
 	resource.ParallelTest(t, resource.TestCase{
-<<<<<<< HEAD
-		PreCheck:                 func() { acctest.PreCheck(ctx, t); acctest.PreCheckPartitionHasService(cloudfront.EndpointsID, t) },
-=======
-		PreCheck:                 func() { acctest.PreCheck(t); acctest.PreCheckPartitionHasService(t, cloudfront.EndpointsID) },
->>>>>>> 78d002fe
+		PreCheck:                 func() { acctest.PreCheck(ctx, t); acctest.PreCheckPartitionHasService(t, cloudfront.EndpointsID) },
 		ErrorCheck:               acctest.ErrorCheck(t, cloudfront.EndpointsID),
 		ProtoV5ProviderFactories: acctest.ProtoV5ProviderFactories,
 		CheckDestroy:             testAccCheckDistributionDestroy(ctx),
@@ -1048,11 +952,7 @@
 	retainOnDelete := testAccDistributionRetainOnDeleteFromEnv()
 
 	resource.ParallelTest(t, resource.TestCase{
-<<<<<<< HEAD
-		PreCheck:                 func() { acctest.PreCheck(ctx, t); acctest.PreCheckPartitionHasService(cloudfront.EndpointsID, t) },
-=======
-		PreCheck:                 func() { acctest.PreCheck(t); acctest.PreCheckPartitionHasService(t, cloudfront.EndpointsID) },
->>>>>>> 78d002fe
+		PreCheck:                 func() { acctest.PreCheck(ctx, t); acctest.PreCheckPartitionHasService(t, cloudfront.EndpointsID) },
 		ErrorCheck:               acctest.ErrorCheck(t, cloudfront.EndpointsID),
 		ProtoV5ProviderFactories: acctest.ProtoV5ProviderFactories,
 		CheckDestroy:             testAccCheckDistributionDestroy(ctx),
@@ -1090,11 +990,7 @@
 	retainOnDelete := testAccDistributionRetainOnDeleteFromEnv()
 
 	resource.ParallelTest(t, resource.TestCase{
-<<<<<<< HEAD
-		PreCheck:                 func() { acctest.PreCheck(ctx, t); acctest.PreCheckPartitionHasService(cloudfront.EndpointsID, t) },
-=======
-		PreCheck:                 func() { acctest.PreCheck(t); acctest.PreCheckPartitionHasService(t, cloudfront.EndpointsID) },
->>>>>>> 78d002fe
+		PreCheck:                 func() { acctest.PreCheck(ctx, t); acctest.PreCheckPartitionHasService(t, cloudfront.EndpointsID) },
 		ErrorCheck:               acctest.ErrorCheck(t, cloudfront.EndpointsID),
 		ProtoV5ProviderFactories: acctest.ProtoV5ProviderFactories,
 		CheckDestroy:             testAccCheckDistributionDestroy(ctx),
@@ -1129,11 +1025,7 @@
 	retainOnDelete := testAccDistributionRetainOnDeleteFromEnv()
 
 	resource.ParallelTest(t, resource.TestCase{
-<<<<<<< HEAD
-		PreCheck:                 func() { acctest.PreCheck(ctx, t); acctest.PreCheckPartitionHasService(cloudfront.EndpointsID, t) },
-=======
-		PreCheck:                 func() { acctest.PreCheck(t); acctest.PreCheckPartitionHasService(t, cloudfront.EndpointsID) },
->>>>>>> 78d002fe
+		PreCheck:                 func() { acctest.PreCheck(ctx, t); acctest.PreCheckPartitionHasService(t, cloudfront.EndpointsID) },
 		ErrorCheck:               acctest.ErrorCheck(t, cloudfront.EndpointsID),
 		ProtoV5ProviderFactories: acctest.ProtoV5ProviderFactories,
 		CheckDestroy:             testAccCheckDistributionDestroy(ctx),
@@ -1169,11 +1061,7 @@
 	resourceName := "aws_cloudfront_distribution.test"
 
 	resource.ParallelTest(t, resource.TestCase{
-<<<<<<< HEAD
-		PreCheck:                 func() { acctest.PreCheck(ctx, t); acctest.PreCheckPartitionHasService(cloudfront.EndpointsID, t) },
-=======
-		PreCheck:                 func() { acctest.PreCheck(t); acctest.PreCheckPartitionHasService(t, cloudfront.EndpointsID) },
->>>>>>> 78d002fe
+		PreCheck:                 func() { acctest.PreCheck(ctx, t); acctest.PreCheckPartitionHasService(t, cloudfront.EndpointsID) },
 		ErrorCheck:               acctest.ErrorCheck(t, cloudfront.EndpointsID),
 		ProtoV5ProviderFactories: acctest.ProtoV5ProviderFactories,
 		CheckDestroy:             testAccCheckDistributionDestroy(ctx),
@@ -1220,11 +1108,7 @@
 	resourceName := "aws_cloudfront_distribution.test"
 
 	resource.ParallelTest(t, resource.TestCase{
-<<<<<<< HEAD
-		PreCheck:                 func() { acctest.PreCheck(ctx, t); acctest.PreCheckPartitionHasService(cloudfront.EndpointsID, t) },
-=======
-		PreCheck:                 func() { acctest.PreCheck(t); acctest.PreCheckPartitionHasService(t, cloudfront.EndpointsID) },
->>>>>>> 78d002fe
+		PreCheck:                 func() { acctest.PreCheck(ctx, t); acctest.PreCheckPartitionHasService(t, cloudfront.EndpointsID) },
 		ErrorCheck:               acctest.ErrorCheck(t, cloudfront.EndpointsID),
 		ProtoV5ProviderFactories: acctest.ProtoV5ProviderFactories,
 		CheckDestroy:             testAccCheckDistributionDestroy(ctx),
@@ -1260,11 +1144,7 @@
 	retainOnDelete := testAccDistributionRetainOnDeleteFromEnv()
 
 	resource.ParallelTest(t, resource.TestCase{
-<<<<<<< HEAD
-		PreCheck:                 func() { acctest.PreCheck(ctx, t); acctest.PreCheckPartitionHasService(cloudfront.EndpointsID, t) },
-=======
-		PreCheck:                 func() { acctest.PreCheck(t); acctest.PreCheckPartitionHasService(t, cloudfront.EndpointsID) },
->>>>>>> 78d002fe
+		PreCheck:                 func() { acctest.PreCheck(ctx, t); acctest.PreCheckPartitionHasService(t, cloudfront.EndpointsID) },
 		ErrorCheck:               acctest.ErrorCheck(t, cloudfront.EndpointsID),
 		ProtoV5ProviderFactories: acctest.ProtoV5ProviderFactories,
 		CheckDestroy:             testAccCheckDistributionDestroy(ctx),
@@ -1313,11 +1193,7 @@
 	retainOnDelete := testAccDistributionRetainOnDeleteFromEnv()
 
 	resource.ParallelTest(t, resource.TestCase{
-<<<<<<< HEAD
-		PreCheck:                 func() { acctest.PreCheck(ctx, t); acctest.PreCheckPartitionHasService(cloudfront.EndpointsID, t) },
-=======
-		PreCheck:                 func() { acctest.PreCheck(t); acctest.PreCheckPartitionHasService(t, cloudfront.EndpointsID) },
->>>>>>> 78d002fe
+		PreCheck:                 func() { acctest.PreCheck(ctx, t); acctest.PreCheckPartitionHasService(t, cloudfront.EndpointsID) },
 		ErrorCheck:               acctest.ErrorCheck(t, cloudfront.EndpointsID),
 		ProtoV5ProviderFactories: acctest.ProtoV5ProviderFactories,
 		CheckDestroy:             testAccCheckDistributionDestroy(ctx),
@@ -1360,11 +1236,7 @@
 	retainOnDelete := testAccDistributionRetainOnDeleteFromEnv()
 
 	resource.ParallelTest(t, resource.TestCase{
-<<<<<<< HEAD
-		PreCheck:                 func() { acctest.PreCheck(ctx, t); acctest.PreCheckPartitionHasService(cloudfront.EndpointsID, t) },
-=======
-		PreCheck:                 func() { acctest.PreCheck(t); acctest.PreCheckPartitionHasService(t, cloudfront.EndpointsID) },
->>>>>>> 78d002fe
+		PreCheck:                 func() { acctest.PreCheck(ctx, t); acctest.PreCheckPartitionHasService(t, cloudfront.EndpointsID) },
 		ErrorCheck:               acctest.ErrorCheck(t, cloudfront.EndpointsID),
 		ProtoV5ProviderFactories: acctest.ProtoV5ProviderFactories,
 		CheckDestroy:             testAccCheckDistributionDestroy(ctx),
@@ -1397,11 +1269,7 @@
 	retainOnDelete := testAccDistributionRetainOnDeleteFromEnv()
 
 	resource.ParallelTest(t, resource.TestCase{
-<<<<<<< HEAD
-		PreCheck:                 func() { acctest.PreCheck(ctx, t); acctest.PreCheckPartitionHasService(cloudfront.EndpointsID, t) },
-=======
-		PreCheck:                 func() { acctest.PreCheck(t); acctest.PreCheckPartitionHasService(t, cloudfront.EndpointsID) },
->>>>>>> 78d002fe
+		PreCheck:                 func() { acctest.PreCheck(ctx, t); acctest.PreCheckPartitionHasService(t, cloudfront.EndpointsID) },
 		ErrorCheck:               acctest.ErrorCheck(t, cloudfront.EndpointsID),
 		ProtoV5ProviderFactories: acctest.ProtoV5ProviderFactories,
 		CheckDestroy:             testAccCheckDistributionDestroy(ctx),
@@ -1436,11 +1304,7 @@
 	resourceName := "aws_cloudfront_distribution.test"
 
 	resource.ParallelTest(t, resource.TestCase{
-<<<<<<< HEAD
-		PreCheck:                 func() { acctest.PreCheck(ctx, t); acctest.PreCheckPartitionHasService(cloudfront.EndpointsID, t) },
-=======
-		PreCheck:                 func() { acctest.PreCheck(t); acctest.PreCheckPartitionHasService(t, cloudfront.EndpointsID) },
->>>>>>> 78d002fe
+		PreCheck:                 func() { acctest.PreCheck(ctx, t); acctest.PreCheckPartitionHasService(t, cloudfront.EndpointsID) },
 		ErrorCheck:               acctest.ErrorCheck(t, cloudfront.EndpointsID),
 		ProtoV5ProviderFactories: acctest.ProtoV5ProviderFactories,
 		CheckDestroy:             testAccCheckDistributionDestroy(ctx),
@@ -1494,11 +1358,7 @@
 	resourceName := "aws_cloudfront_distribution.main"
 
 	resource.ParallelTest(t, resource.TestCase{
-<<<<<<< HEAD
-		PreCheck:                 func() { acctest.PreCheck(ctx, t); acctest.PreCheckPartitionHasService(cloudfront.EndpointsID, t) },
-=======
-		PreCheck:                 func() { acctest.PreCheck(t); acctest.PreCheckPartitionHasService(t, cloudfront.EndpointsID) },
->>>>>>> 78d002fe
+		PreCheck:                 func() { acctest.PreCheck(ctx, t); acctest.PreCheckPartitionHasService(t, cloudfront.EndpointsID) },
 		ErrorCheck:               acctest.ErrorCheck(t, cloudfront.EndpointsID),
 		ProtoV5ProviderFactories: acctest.ProtoV5ProviderFactories,
 		CheckDestroy:             testAccCheckDistributionDestroy(ctx),
@@ -1768,11 +1628,7 @@
 	rName := sdkacctest.RandomWithPrefix(acctest.ResourcePrefix)
 
 	resource.ParallelTest(t, resource.TestCase{
-<<<<<<< HEAD
-		PreCheck:                 func() { acctest.PreCheck(ctx, t); acctest.PreCheckPartitionHasService(cloudfront.EndpointsID, t) },
-=======
-		PreCheck:                 func() { acctest.PreCheck(t); acctest.PreCheckPartitionHasService(t, cloudfront.EndpointsID) },
->>>>>>> 78d002fe
+		PreCheck:                 func() { acctest.PreCheck(ctx, t); acctest.PreCheckPartitionHasService(t, cloudfront.EndpointsID) },
 		ErrorCheck:               acctest.ErrorCheck(t, cloudfront.EndpointsID),
 		ProtoV5ProviderFactories: acctest.ProtoV5ProviderFactories,
 		CheckDestroy:             testAccCheckDistributionDestroy(ctx),
