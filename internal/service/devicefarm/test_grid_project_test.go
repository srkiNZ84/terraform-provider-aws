package devicefarm_test

import (
	"context"
	"fmt"
	"regexp"
	"testing"

	"github.com/aws/aws-sdk-go/aws/endpoints"
	"github.com/aws/aws-sdk-go/service/devicefarm"
	sdkacctest "github.com/hashicorp/terraform-plugin-sdk/v2/helper/acctest"
	"github.com/hashicorp/terraform-plugin-sdk/v2/helper/resource"
	"github.com/hashicorp/terraform-plugin-sdk/v2/terraform"
	"github.com/hashicorp/terraform-provider-aws/internal/acctest"
	"github.com/hashicorp/terraform-provider-aws/internal/conns"
	tfdevicefarm "github.com/hashicorp/terraform-provider-aws/internal/service/devicefarm"
	"github.com/hashicorp/terraform-provider-aws/internal/tfresource"
)

func TestAccDeviceFarmTestGridProject_basic(t *testing.T) {
	ctx := acctest.Context(t)
	var proj devicefarm.TestGridProject
	rName := sdkacctest.RandomWithPrefix(acctest.ResourcePrefix)
	rNameUpdated := sdkacctest.RandomWithPrefix("tf-acc-test-updated")
	resourceName := "aws_devicefarm_test_grid_project.test"

	resource.ParallelTest(t, resource.TestCase{
		PreCheck: func() {
<<<<<<< HEAD
			acctest.PreCheck(ctx, t)
			acctest.PreCheckPartitionHasService(devicefarm.EndpointsID, t)
=======
			acctest.PreCheck(t)
			acctest.PreCheckPartitionHasService(t, devicefarm.EndpointsID)
>>>>>>> 78d002fe
			// Currently, DeviceFarm is only supported in us-west-2
			// https://docs.aws.amazon.com/general/latest/gr/devicefarm.html
			acctest.PreCheckRegion(t, endpoints.UsWest2RegionID)
		},
		ErrorCheck:               acctest.ErrorCheck(t, devicefarm.EndpointsID),
		ProtoV5ProviderFactories: acctest.ProtoV5ProviderFactories,
		CheckDestroy:             testAccCheckProjectTestGridProjectDestroy(ctx),
		Steps: []resource.TestStep{
			{
				Config: testAccTestGridProjectConfig_project(rName),
				Check: resource.ComposeTestCheckFunc(
					testAccCheckProjectTestGridProjectExists(ctx, resourceName, &proj),
					resource.TestCheckResourceAttr(resourceName, "name", rName),
					resource.TestCheckResourceAttr(resourceName, "vpc_config.#", "0"),
					resource.TestCheckResourceAttr(resourceName, "tags.%", "0"),
					acctest.MatchResourceAttrRegionalARN(resourceName, "arn", "devicefarm", regexp.MustCompile(`testgrid-project:.+`)),
				),
			},
			{
				ResourceName:      resourceName,
				ImportState:       true,
				ImportStateVerify: true,
			},
			{
				Config: testAccTestGridProjectConfig_project(rNameUpdated),
				Check: resource.ComposeTestCheckFunc(
					testAccCheckProjectTestGridProjectExists(ctx, resourceName, &proj),
					resource.TestCheckResourceAttr(resourceName, "name", rNameUpdated),
					acctest.MatchResourceAttrRegionalARN(resourceName, "arn", "devicefarm", regexp.MustCompile(`testgrid-project:.+`)),
				),
			},
		},
	})
}

func TestAccDeviceFarmTestGridProject_vpc(t *testing.T) {
	ctx := acctest.Context(t)
	var proj devicefarm.TestGridProject
	rName := sdkacctest.RandomWithPrefix(acctest.ResourcePrefix)
	resourceName := "aws_devicefarm_test_grid_project.test"

	resource.ParallelTest(t, resource.TestCase{
		PreCheck: func() {
<<<<<<< HEAD
			acctest.PreCheck(ctx, t)
			acctest.PreCheckPartitionHasService(devicefarm.EndpointsID, t)
=======
			acctest.PreCheck(t)
			acctest.PreCheckPartitionHasService(t, devicefarm.EndpointsID)
>>>>>>> 78d002fe
			// Currently, DeviceFarm is only supported in us-west-2
			// https://docs.aws.amazon.com/general/latest/gr/devicefarm.html
			acctest.PreCheckRegion(t, endpoints.UsWest2RegionID)
		},
		ErrorCheck:               acctest.ErrorCheck(t, devicefarm.EndpointsID),
		ProtoV5ProviderFactories: acctest.ProtoV5ProviderFactories,
		CheckDestroy:             testAccCheckProjectTestGridProjectDestroy(ctx),
		Steps: []resource.TestStep{
			{
				Config: testAccTestGridProjectConfig_projectVPC(rName),
				Check: resource.ComposeTestCheckFunc(
					testAccCheckProjectTestGridProjectExists(ctx, resourceName, &proj),
					resource.TestCheckResourceAttr(resourceName, "name", rName),
					resource.TestCheckResourceAttr(resourceName, "vpc_config.#", "1"),
					resource.TestCheckResourceAttrPair(resourceName, "vpc_config.0.vpc_id", "aws_vpc.test", "id"),
				),
			},
			{
				ResourceName:      resourceName,
				ImportState:       true,
				ImportStateVerify: true,
			},
		},
	})
}

func TestAccDeviceFarmTestGridProject_tags(t *testing.T) {
	ctx := acctest.Context(t)
	var proj devicefarm.TestGridProject
	rName := sdkacctest.RandomWithPrefix(acctest.ResourcePrefix)
	resourceName := "aws_devicefarm_test_grid_project.test"

	resource.ParallelTest(t, resource.TestCase{
		PreCheck: func() {
<<<<<<< HEAD
			acctest.PreCheck(ctx, t)
			acctest.PreCheckPartitionHasService(devicefarm.EndpointsID, t)
=======
			acctest.PreCheck(t)
			acctest.PreCheckPartitionHasService(t, devicefarm.EndpointsID)
>>>>>>> 78d002fe
			// Currently, DeviceFarm is only supported in us-west-2
			// https://docs.aws.amazon.com/general/latest/gr/devicefarm.html
			acctest.PreCheckRegion(t, endpoints.UsWest2RegionID)
		},
		ErrorCheck:               acctest.ErrorCheck(t, devicefarm.EndpointsID),
		ProtoV5ProviderFactories: acctest.ProtoV5ProviderFactories,
		CheckDestroy:             testAccCheckProjectTestGridProjectDestroy(ctx),
		Steps: []resource.TestStep{
			{
				Config: testAccTestGridProjectConfig_projectTags1(rName, "key1", "value1"),
				Check: resource.ComposeTestCheckFunc(
					testAccCheckProjectTestGridProjectExists(ctx, resourceName, &proj),
					resource.TestCheckResourceAttr(resourceName, "tags.%", "1"),
					resource.TestCheckResourceAttr(resourceName, "tags.key1", "value1"),
				),
			},
			{
				ResourceName:      resourceName,
				ImportState:       true,
				ImportStateVerify: true,
			},
			{
				Config: testAccTestGridProjectConfig_projectTags2(rName, "key1", "value1updated", "key2", "value2"),
				Check: resource.ComposeTestCheckFunc(
					testAccCheckProjectTestGridProjectExists(ctx, resourceName, &proj),
					resource.TestCheckResourceAttr(resourceName, "tags.%", "2"),
					resource.TestCheckResourceAttr(resourceName, "tags.key1", "value1updated"),
					resource.TestCheckResourceAttr(resourceName, "tags.key2", "value2"),
				),
			},
			{
				Config: testAccTestGridProjectConfig_projectTags1(rName, "key2", "value2"),
				Check: resource.ComposeTestCheckFunc(
					testAccCheckProjectTestGridProjectExists(ctx, resourceName, &proj),
					resource.TestCheckResourceAttr(resourceName, "tags.%", "1"),
					resource.TestCheckResourceAttr(resourceName, "tags.key2", "value2"),
				),
			},
		},
	})
}

func TestAccDeviceFarmTestGridProject_disappears(t *testing.T) {
	ctx := acctest.Context(t)
	var proj devicefarm.TestGridProject
	rName := sdkacctest.RandomWithPrefix(acctest.ResourcePrefix)
	resourceName := "aws_devicefarm_test_grid_project.test"

	resource.ParallelTest(t, resource.TestCase{
		PreCheck: func() {
<<<<<<< HEAD
			acctest.PreCheck(ctx, t)
			acctest.PreCheckPartitionHasService(devicefarm.EndpointsID, t)
=======
			acctest.PreCheck(t)
			acctest.PreCheckPartitionHasService(t, devicefarm.EndpointsID)
>>>>>>> 78d002fe
			// Currently, DeviceFarm is only supported in us-west-2
			// https://docs.aws.amazon.com/general/latest/gr/devicefarm.html
			acctest.PreCheckRegion(t, endpoints.UsWest2RegionID)
		},
		ErrorCheck:               acctest.ErrorCheck(t, devicefarm.EndpointsID),
		ProtoV5ProviderFactories: acctest.ProtoV5ProviderFactories,
		CheckDestroy:             testAccCheckProjectTestGridProjectDestroy(ctx),
		Steps: []resource.TestStep{
			{
				Config: testAccTestGridProjectConfig_project(rName),
				Check: resource.ComposeTestCheckFunc(
					testAccCheckProjectTestGridProjectExists(ctx, resourceName, &proj),
					acctest.CheckResourceDisappears(ctx, acctest.Provider, tfdevicefarm.ResourceTestGridProject(), resourceName),
					acctest.CheckResourceDisappears(ctx, acctest.Provider, tfdevicefarm.ResourceTestGridProject(), resourceName),
				),
				ExpectNonEmptyPlan: true,
			},
		},
	})
}

func testAccCheckProjectTestGridProjectExists(ctx context.Context, n string, v *devicefarm.TestGridProject) resource.TestCheckFunc {
	return func(s *terraform.State) error {
		rs, ok := s.RootModule().Resources[n]
		if !ok {
			return fmt.Errorf("Not found: %s", n)
		}

		if rs.Primary.ID == "" {
			return fmt.Errorf("No ID is set")
		}

		conn := acctest.Provider.Meta().(*conns.AWSClient).DeviceFarmConn()
		resp, err := tfdevicefarm.FindTestGridProjectByARN(ctx, conn, rs.Primary.ID)
		if err != nil {
			return err
		}
		if resp == nil {
			return fmt.Errorf("DeviceFarm Test Grid Project not found")
		}

		*v = *resp

		return nil
	}
}

func testAccCheckProjectTestGridProjectDestroy(ctx context.Context) resource.TestCheckFunc {
	return func(s *terraform.State) error {
		conn := acctest.Provider.Meta().(*conns.AWSClient).DeviceFarmConn()

		for _, rs := range s.RootModule().Resources {
			if rs.Type != "aws_devicefarm_test_grid_project" {
				continue
			}

			// Try to find the resource
			_, err := tfdevicefarm.FindTestGridProjectByARN(ctx, conn, rs.Primary.ID)
			if tfresource.NotFound(err) {
				continue
			}

			if err != nil {
				return err
			}

			return fmt.Errorf("DeviceFarm Test Grid Project %s still exists", rs.Primary.ID)
		}

		return nil
	}
}

func testAccTestGridProjectConfig_project(rName string) string {
	return fmt.Sprintf(`
resource "aws_devicefarm_test_grid_project" "test" {
  name = %[1]q
}
`, rName)
}

func testAccTestGridProjectConfig_projectVPC(rName string) string {
	return acctest.ConfigCompose(
		acctest.ConfigAvailableAZsNoOptIn(),
		fmt.Sprintf(`
resource "aws_vpc" "test" {
  cidr_block = "10.0.0.0/16"
}

resource "aws_subnet" "test" {
  count             = 2
  availability_zone = data.aws_availability_zones.available.names[count.index]
  cidr_block        = "10.0.${count.index}.0/24"
  vpc_id            = aws_vpc.test.id
}

resource "aws_security_group" "test" {
  count = 2

  name        = "%[1]s-${count.index}"
  description = "Allow all inbound traffic"
  vpc_id      = aws_vpc.test.id
  ingress {
    protocol    = "6"
    from_port   = 80
    to_port     = 8000
    cidr_blocks = [aws_vpc.test.cidr_block]
  }
}

resource "aws_devicefarm_test_grid_project" "test" {
  name = %[1]q

  vpc_config {
    vpc_id             = aws_vpc.test.id
    subnet_ids         = aws_subnet.test[*].id
    security_group_ids = aws_security_group.test[*].id
  }
}
`, rName))
}

func testAccTestGridProjectConfig_projectTags1(rName, tagKey1, tagValue1 string) string {
	return fmt.Sprintf(`
resource "aws_devicefarm_test_grid_project" "test" {
  name = %[1]q

  tags = {
    %[2]q = %[3]q
  }
}
`, rName, tagKey1, tagValue1)
}

func testAccTestGridProjectConfig_projectTags2(rName, tagKey1, tagValue1, tagKey2, tagValue2 string) string {
	return fmt.Sprintf(`
resource "aws_devicefarm_test_grid_project" "test" {
  name = %[1]q

  tags = {
    %[2]q = %[3]q
    %[4]q = %[5]q
  }
}
`, rName, tagKey1, tagValue1, tagKey2, tagValue2)
}<|MERGE_RESOLUTION|>--- conflicted
+++ resolved
@@ -26,13 +26,8 @@
 
 	resource.ParallelTest(t, resource.TestCase{
 		PreCheck: func() {
-<<<<<<< HEAD
 			acctest.PreCheck(ctx, t)
-			acctest.PreCheckPartitionHasService(devicefarm.EndpointsID, t)
-=======
-			acctest.PreCheck(t)
 			acctest.PreCheckPartitionHasService(t, devicefarm.EndpointsID)
->>>>>>> 78d002fe
 			// Currently, DeviceFarm is only supported in us-west-2
 			// https://docs.aws.amazon.com/general/latest/gr/devicefarm.html
 			acctest.PreCheckRegion(t, endpoints.UsWest2RegionID)
@@ -76,13 +71,8 @@
 
 	resource.ParallelTest(t, resource.TestCase{
 		PreCheck: func() {
-<<<<<<< HEAD
 			acctest.PreCheck(ctx, t)
-			acctest.PreCheckPartitionHasService(devicefarm.EndpointsID, t)
-=======
-			acctest.PreCheck(t)
 			acctest.PreCheckPartitionHasService(t, devicefarm.EndpointsID)
->>>>>>> 78d002fe
 			// Currently, DeviceFarm is only supported in us-west-2
 			// https://docs.aws.amazon.com/general/latest/gr/devicefarm.html
 			acctest.PreCheckRegion(t, endpoints.UsWest2RegionID)
@@ -117,13 +107,8 @@
 
 	resource.ParallelTest(t, resource.TestCase{
 		PreCheck: func() {
-<<<<<<< HEAD
 			acctest.PreCheck(ctx, t)
-			acctest.PreCheckPartitionHasService(devicefarm.EndpointsID, t)
-=======
-			acctest.PreCheck(t)
 			acctest.PreCheckPartitionHasService(t, devicefarm.EndpointsID)
->>>>>>> 78d002fe
 			// Currently, DeviceFarm is only supported in us-west-2
 			// https://docs.aws.amazon.com/general/latest/gr/devicefarm.html
 			acctest.PreCheckRegion(t, endpoints.UsWest2RegionID)
@@ -174,13 +159,8 @@
 
 	resource.ParallelTest(t, resource.TestCase{
 		PreCheck: func() {
-<<<<<<< HEAD
 			acctest.PreCheck(ctx, t)
-			acctest.PreCheckPartitionHasService(devicefarm.EndpointsID, t)
-=======
-			acctest.PreCheck(t)
 			acctest.PreCheckPartitionHasService(t, devicefarm.EndpointsID)
->>>>>>> 78d002fe
 			// Currently, DeviceFarm is only supported in us-west-2
 			// https://docs.aws.amazon.com/general/latest/gr/devicefarm.html
 			acctest.PreCheckRegion(t, endpoints.UsWest2RegionID)
