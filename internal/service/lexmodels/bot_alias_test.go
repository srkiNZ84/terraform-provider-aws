package lexmodels_test

import (
	"context"
	"fmt"
	"regexp"
	"testing"

	"github.com/aws/aws-sdk-go/aws"
	"github.com/aws/aws-sdk-go/service/lexmodelbuildingservice"
	"github.com/hashicorp/aws-sdk-go-base/v2/awsv1shim/v2/tfawserr"
	sdkacctest "github.com/hashicorp/terraform-plugin-sdk/v2/helper/acctest"
	"github.com/hashicorp/terraform-plugin-sdk/v2/helper/resource"
	"github.com/hashicorp/terraform-plugin-sdk/v2/terraform"
	"github.com/hashicorp/terraform-provider-aws/internal/acctest"
	"github.com/hashicorp/terraform-provider-aws/internal/conns"
	tflexmodels "github.com/hashicorp/terraform-provider-aws/internal/service/lexmodels"
)

func TestAccLexModelsBotAlias_basic(t *testing.T) {
	ctx := acctest.Context(t)
	var v lexmodelbuildingservice.GetBotAliasOutput
	resourceName := "aws_lex_bot_alias.test"
	testBotAliasID := "test_bot_alias" + sdkacctest.RandStringFromCharSet(8, sdkacctest.CharSetAlpha)

	resource.ParallelTest(t, resource.TestCase{
		PreCheck: func() {
<<<<<<< HEAD
			acctest.PreCheck(ctx, t)
			acctest.PreCheckPartitionHasService(lexmodelbuildingservice.EndpointsID, t)
=======
			acctest.PreCheck(t)
			acctest.PreCheckPartitionHasService(t, lexmodelbuildingservice.EndpointsID)
>>>>>>> 78d002fe
		},
		ErrorCheck:               acctest.ErrorCheck(t, lexmodelbuildingservice.EndpointsID),
		ProtoV5ProviderFactories: acctest.ProtoV5ProviderFactories,
		CheckDestroy:             testAccCheckBotAliasDestroy(ctx, testBotAliasID, testBotAliasID),
		Steps: []resource.TestStep{
			{
				Config: acctest.ConfigCompose(
					testAccBotConfig_intent(testBotAliasID),
					testAccBotConfig_basic(testBotAliasID),
					testAccBotAliasConfig_basic(testBotAliasID),
				),
				Check: resource.ComposeAggregateTestCheckFunc(
					testAccCheckBotAliasExists(ctx, resourceName, &v),

					resource.TestCheckResourceAttrSet(resourceName, "arn"),
					resource.TestCheckResourceAttrSet(resourceName, "checksum"),
					acctest.CheckResourceAttrRFC3339(resourceName, "created_date"),
					resource.TestCheckResourceAttr(resourceName, "description", "Testing lex bot alias create."),
					acctest.CheckResourceAttrRFC3339(resourceName, "last_updated_date"),
					resource.TestCheckResourceAttr(resourceName, "bot_name", testBotAliasID),
					resource.TestCheckResourceAttr(resourceName, "bot_version", tflexmodels.BotVersionLatest),
					resource.TestCheckResourceAttr(resourceName, "name", testBotAliasID),
					resource.TestCheckResourceAttr(resourceName, "conversation_logs.#", "0"),
				),
			},
			{
				ResourceName:      resourceName,
				ImportState:       true,
				ImportStateVerify: true,
			},
		},
	})
}

func testAccBotAlias_botVersion(t *testing.T) {
	ctx := acctest.Context(t)
	var v lexmodelbuildingservice.GetBotAliasOutput
	resourceName := "aws_lex_bot_alias.test"
	testBotAliasID := "test_bot_alias" + sdkacctest.RandStringFromCharSet(8, sdkacctest.CharSetAlpha)

	// If this test runs in parallel with other Lex Bot tests, it loses its description
	resource.Test(t, resource.TestCase{
		PreCheck: func() {
<<<<<<< HEAD
			acctest.PreCheck(ctx, t)
			acctest.PreCheckPartitionHasService(lexmodelbuildingservice.EndpointsID, t)
=======
			acctest.PreCheck(t)
			acctest.PreCheckPartitionHasService(t, lexmodelbuildingservice.EndpointsID)
>>>>>>> 78d002fe
		},
		ErrorCheck:               acctest.ErrorCheck(t, lexmodelbuildingservice.EndpointsID),
		ProtoV5ProviderFactories: acctest.ProtoV5ProviderFactories,
		CheckDestroy:             testAccCheckBotAliasDestroy(ctx, testBotAliasID, testBotAliasID),
		Steps: []resource.TestStep{
			{
				Config: acctest.ConfigCompose(
					testAccBotConfig_intent(testBotAliasID),
					testAccBotConfig_basic(testBotAliasID),
					testAccBotAliasConfig_basic(testBotAliasID),
				),
				Check: resource.ComposeAggregateTestCheckFunc(
					testAccCheckBotAliasExists(ctx, resourceName, &v),
					resource.TestCheckResourceAttr(resourceName, "bot_version", tflexmodels.BotVersionLatest),
				),
			},
			{
				ResourceName:            resourceName,
				ImportState:             true,
				ImportStateVerify:       true,
				ImportStateVerifyIgnore: []string{"created_date"},
			},
			{
				Config: acctest.ConfigCompose(
					testAccBotConfig_intent(testBotAliasID),
					testAccBotConfig_createVersion(testBotAliasID),
					testAccBotAliasConfig_botVersionUpdate(testBotAliasID),
				),
				Check: resource.ComposeAggregateTestCheckFunc(
					testAccCheckBotAliasExists(ctx, resourceName, &v),
					resource.TestCheckResourceAttr(resourceName, "bot_version", "1"),
				),
			},
			{
				ResourceName:            resourceName,
				ImportState:             true,
				ImportStateVerify:       true,
				ImportStateVerifyIgnore: []string{"created_date"},
			},
		},
	})
}

func TestAccLexModelsBotAlias_conversationLogsText(t *testing.T) {
	ctx := acctest.Context(t)
	var v lexmodelbuildingservice.GetBotAliasOutput
	testBotID := "test_bot_" + sdkacctest.RandStringFromCharSet(8, sdkacctest.CharSetAlpha)
	testBotAliasID := "test_bot_alias" + sdkacctest.RandStringFromCharSet(8, sdkacctest.CharSetAlpha)

	resourceName := "aws_lex_bot_alias.test"
	iamRoleResourceName := "aws_iam_role.test"
	cloudwatchLogGroupResourceName := "aws_cloudwatch_log_group.test"

	resource.ParallelTest(t, resource.TestCase{
		PreCheck: func() {
<<<<<<< HEAD
			acctest.PreCheck(ctx, t)
			acctest.PreCheckPartitionHasService(lexmodelbuildingservice.EndpointsID, t)
=======
			acctest.PreCheck(t)
			acctest.PreCheckPartitionHasService(t, lexmodelbuildingservice.EndpointsID)
>>>>>>> 78d002fe
		},
		ErrorCheck:               acctest.ErrorCheck(t, lexmodelbuildingservice.EndpointsID),
		ProtoV5ProviderFactories: acctest.ProtoV5ProviderFactories,
		CheckDestroy:             testAccCheckBotAliasDestroy(ctx, testBotID, testBotAliasID),
		Steps: []resource.TestStep{
			{
				Config: acctest.ConfigCompose(
					testAccBotConfig_intent(testBotID),
					testAccBotConfig_basic(testBotID),
					testAccBotAliasConfig_conversationLogsText(testBotAliasID),
				),
				Check: resource.ComposeAggregateTestCheckFunc(
					testAccCheckBotAliasExists(ctx, resourceName, &v),
					resource.TestCheckResourceAttr(resourceName, "bot_version", tflexmodels.BotVersionLatest),
					resource.TestCheckResourceAttrPair(resourceName, "conversation_logs.0.iam_role_arn", iamRoleResourceName, "arn"),
					resource.TestCheckResourceAttr(resourceName, "conversation_logs.0.log_settings.#", "1"),
					resource.TestCheckTypeSetElemNestedAttrs(resourceName, "conversation_logs.0.log_settings.*", map[string]string{
						"destination": "CLOUDWATCH_LOGS",
						"log_type":    "TEXT",
						"kms_key_arn": "",
					}),
					resource.TestCheckTypeSetElemAttrPair(resourceName, "conversation_logs.0.log_settings.*.resource_arn", cloudwatchLogGroupResourceName, "arn"),
					resource.TestMatchTypeSetElemNestedAttrs(resourceName, "conversation_logs.0.log_settings.*", map[string]*regexp.Regexp{
						"resource_prefix": regexp.MustCompile(regexp.QuoteMeta(fmt.Sprintf(`aws/lex/%s/%s/%s/`, testBotID, testBotAliasID, tflexmodels.BotVersionLatest))),
					}),
				),
			},
			{
				ResourceName:      resourceName,
				ImportState:       true,
				ImportStateVerify: true,
			},
		},
	})
}

func TestAccLexModelsBotAlias_conversationLogsAudio(t *testing.T) {
	ctx := acctest.Context(t)
	var v lexmodelbuildingservice.GetBotAliasOutput
	testBotID := "test_bot_" + sdkacctest.RandStringFromCharSet(8, sdkacctest.CharSetAlpha)
	testBotAliasID := sdkacctest.RandStringFromCharSet(8, sdkacctest.CharSetAlpha)

	resourceName := "aws_lex_bot_alias.test"
	iamRoleResourceName := "aws_iam_role.test"
	s3BucketResourceName := "aws_s3_bucket.test"
	kmsKeyResourceName := "aws_kms_key.test"

	resource.ParallelTest(t, resource.TestCase{
		PreCheck: func() {
<<<<<<< HEAD
			acctest.PreCheck(ctx, t)
			acctest.PreCheckPartitionHasService(lexmodelbuildingservice.EndpointsID, t)
=======
			acctest.PreCheck(t)
			acctest.PreCheckPartitionHasService(t, lexmodelbuildingservice.EndpointsID)
>>>>>>> 78d002fe
		},
		ErrorCheck:               acctest.ErrorCheck(t, lexmodelbuildingservice.EndpointsID),
		ProtoV5ProviderFactories: acctest.ProtoV5ProviderFactories,
		CheckDestroy:             testAccCheckBotAliasDestroy(ctx, testBotID, testBotAliasID),
		Steps: []resource.TestStep{
			{
				Config: acctest.ConfigCompose(
					testAccBotConfig_intent(testBotID),
					testAccBotConfig_basic(testBotID),
					testAccBotAliasConfig_conversationLogsAudio(testBotAliasID),
				),
				Check: resource.ComposeAggregateTestCheckFunc(
					testAccCheckBotAliasExists(ctx, resourceName, &v),
					resource.TestCheckResourceAttr(resourceName, "bot_version", tflexmodels.BotVersionLatest),
					resource.TestCheckResourceAttrPair(resourceName, "conversation_logs.0.iam_role_arn", iamRoleResourceName, "arn"),
					resource.TestCheckResourceAttr(resourceName, "conversation_logs.0.log_settings.#", "1"),
					resource.TestCheckTypeSetElemNestedAttrs(resourceName, "conversation_logs.0.log_settings.*", map[string]string{
						"destination": "S3",
						"log_type":    "AUDIO",
					}),
					resource.TestCheckTypeSetElemAttrPair(resourceName, "conversation_logs.0.log_settings.*.resource_arn", s3BucketResourceName, "arn"),
					resource.TestCheckTypeSetElemAttrPair(resourceName, "conversation_logs.0.log_settings.*.kms_key_arn", kmsKeyResourceName, "arn"),
					resource.TestMatchTypeSetElemNestedAttrs(resourceName, "conversation_logs.0.log_settings.*", map[string]*regexp.Regexp{
						"resource_prefix": regexp.MustCompile(regexp.QuoteMeta(fmt.Sprintf(`aws/lex/%s/%s/%s/`, testBotID, testBotAliasID, tflexmodels.BotVersionLatest))),
					}),
				),
			},
			{
				ResourceName:      resourceName,
				ImportState:       true,
				ImportStateVerify: true,
			},
		},
	})
}

func TestAccLexModelsBotAlias_conversationLogsBoth(t *testing.T) {
	ctx := acctest.Context(t)
	var v lexmodelbuildingservice.GetBotAliasOutput
	testBotID := "test_bot_" + sdkacctest.RandStringFromCharSet(8, sdkacctest.CharSetAlpha)
	testBotAliasID := sdkacctest.RandStringFromCharSet(8, sdkacctest.CharSetAlpha)

	resourceName := "aws_lex_bot_alias.test"
	iamRoleResourceName := "aws_iam_role.test"
	cloudwatchLogGroupResourceName := "aws_cloudwatch_log_group.test"
	s3BucketResourceName := "aws_s3_bucket.test"
	kmsKeyResourceName := "aws_kms_key.test"

	resource.ParallelTest(t, resource.TestCase{
		PreCheck: func() {
<<<<<<< HEAD
			acctest.PreCheck(ctx, t)
			acctest.PreCheckPartitionHasService(lexmodelbuildingservice.EndpointsID, t)
=======
			acctest.PreCheck(t)
			acctest.PreCheckPartitionHasService(t, lexmodelbuildingservice.EndpointsID)
>>>>>>> 78d002fe
		},
		ErrorCheck:               acctest.ErrorCheck(t, lexmodelbuildingservice.EndpointsID),
		ProtoV5ProviderFactories: acctest.ProtoV5ProviderFactories,
		CheckDestroy:             testAccCheckBotAliasDestroy(ctx, testBotID, testBotAliasID),
		Steps: []resource.TestStep{
			{
				Config: acctest.ConfigCompose(
					testAccBotConfig_intent(testBotID),
					testAccBotConfig_basic(testBotID),
					testAccBotAliasConfig_conversationLogsBoth(testBotAliasID),
				),
				Check: resource.ComposeAggregateTestCheckFunc(
					testAccCheckBotAliasExists(ctx, resourceName, &v),
					resource.TestCheckResourceAttr(resourceName, "bot_version", tflexmodels.BotVersionLatest),
					resource.TestCheckResourceAttrPair(resourceName, "conversation_logs.0.iam_role_arn", iamRoleResourceName, "arn"),
					resource.TestCheckResourceAttr(resourceName, "conversation_logs.0.log_settings.#", "2"),

					resource.TestCheckTypeSetElemNestedAttrs(resourceName, "conversation_logs.0.log_settings.*", map[string]string{
						"destination": "CLOUDWATCH_LOGS",
						"log_type":    "TEXT",
						"kms_key_arn": "",
					}),
					resource.TestCheckTypeSetElemAttrPair(resourceName, "conversation_logs.0.log_settings.*.resource_arn", cloudwatchLogGroupResourceName, "arn"),

					resource.TestCheckTypeSetElemNestedAttrs(resourceName, "conversation_logs.0.log_settings.*", map[string]string{
						"destination": "S3",
						"log_type":    "AUDIO",
					}),
					resource.TestCheckTypeSetElemAttrPair(resourceName, "conversation_logs.0.log_settings.*.resource_arn", s3BucketResourceName, "arn"),
					resource.TestCheckTypeSetElemAttrPair(resourceName, "conversation_logs.0.log_settings.*.kms_key_arn", kmsKeyResourceName, "arn"),
				),
			},
			{
				ResourceName:      resourceName,
				ImportState:       true,
				ImportStateVerify: true,
			},
		},
	})
}

func TestAccLexModelsBotAlias_description(t *testing.T) {
	ctx := acctest.Context(t)
	var v lexmodelbuildingservice.GetBotAliasOutput
	resourceName := "aws_lex_bot_alias.test"
	testBotAliasID := "test_bot_alias" + sdkacctest.RandStringFromCharSet(8, sdkacctest.CharSetAlpha)

	resource.ParallelTest(t, resource.TestCase{
		PreCheck: func() {
<<<<<<< HEAD
			acctest.PreCheck(ctx, t)
			acctest.PreCheckPartitionHasService(lexmodelbuildingservice.EndpointsID, t)
=======
			acctest.PreCheck(t)
			acctest.PreCheckPartitionHasService(t, lexmodelbuildingservice.EndpointsID)
>>>>>>> 78d002fe
		},
		ErrorCheck:               acctest.ErrorCheck(t, lexmodelbuildingservice.EndpointsID),
		ProtoV5ProviderFactories: acctest.ProtoV5ProviderFactories,
		CheckDestroy:             testAccCheckBotAliasDestroy(ctx, testBotAliasID, testBotAliasID),
		Steps: []resource.TestStep{
			{
				Config: acctest.ConfigCompose(
					testAccBotConfig_intent(testBotAliasID),
					testAccBotConfig_basic(testBotAliasID),
					testAccBotAliasConfig_basic(testBotAliasID),
				),
				Check: resource.ComposeAggregateTestCheckFunc(
					testAccCheckBotAliasExists(ctx, resourceName, &v),
				),
			},
			{
				ResourceName:      resourceName,
				ImportState:       true,
				ImportStateVerify: true,
			},
			{
				Config: acctest.ConfigCompose(
					testAccBotConfig_intent(testBotAliasID),
					testAccBotConfig_basic(testBotAliasID),
					testAccBotAliasConfig_descriptionUpdate(testBotAliasID),
				),
				Check: resource.ComposeAggregateTestCheckFunc(
					testAccCheckBotAliasExists(ctx, resourceName, &v),
					resource.TestCheckResourceAttr(resourceName, "description", "Testing lex bot alias update."),
				),
			},
			{
				ResourceName:      resourceName,
				ImportState:       true,
				ImportStateVerify: true,
			},
		},
	})
}

func TestAccLexModelsBotAlias_disappears(t *testing.T) {
	ctx := acctest.Context(t)
	var v lexmodelbuildingservice.GetBotAliasOutput
	resourceName := "aws_lex_bot_alias.test"
	testBotAliasID := "test_bot_alias" + sdkacctest.RandStringFromCharSet(8, sdkacctest.CharSetAlpha)

	resource.ParallelTest(t, resource.TestCase{
		PreCheck: func() {
<<<<<<< HEAD
			acctest.PreCheck(ctx, t)
			acctest.PreCheckPartitionHasService(lexmodelbuildingservice.EndpointsID, t)
=======
			acctest.PreCheck(t)
			acctest.PreCheckPartitionHasService(t, lexmodelbuildingservice.EndpointsID)
>>>>>>> 78d002fe
		},
		ErrorCheck:               acctest.ErrorCheck(t, lexmodelbuildingservice.EndpointsID),
		ProtoV5ProviderFactories: acctest.ProtoV5ProviderFactories,
		CheckDestroy:             testAccCheckBotDestroy(ctx),
		Steps: []resource.TestStep{
			{
				Config: acctest.ConfigCompose(
					testAccBotConfig_intent(testBotAliasID),
					testAccBotConfig_basic(testBotAliasID),
					testAccBotAliasConfig_basic(testBotAliasID),
				),
				Check: resource.ComposeTestCheckFunc(
					testAccCheckBotAliasExists(ctx, resourceName, &v),
					acctest.CheckResourceDisappears(ctx, acctest.Provider, tflexmodels.ResourceBotAlias(), resourceName),
				),
				ExpectNonEmptyPlan: true,
			},
		},
	})
}

func testAccCheckBotAliasExists(ctx context.Context, rName string, output *lexmodelbuildingservice.GetBotAliasOutput) resource.TestCheckFunc {
	return func(s *terraform.State) error {
		rs, ok := s.RootModule().Resources[rName]
		if !ok {
			return fmt.Errorf("Not found: %s", rName)
		}

		if rs.Primary.ID == "" {
			return fmt.Errorf("No Lex bot alias ID is set")
		}

		botName := rs.Primary.Attributes["bot_name"]
		botAliasName := rs.Primary.Attributes["name"]

		var err error
		conn := acctest.Provider.Meta().(*conns.AWSClient).LexModelsConn()

		output, err = conn.GetBotAliasWithContext(ctx, &lexmodelbuildingservice.GetBotAliasInput{
			BotName: aws.String(botName),
			Name:    aws.String(botAliasName),
		})
		if tfawserr.ErrCodeEquals(err, lexmodelbuildingservice.ErrCodeNotFoundException) {
			return fmt.Errorf("error bot alias '%q' not found", rs.Primary.ID)
		}
		if err != nil {
			return fmt.Errorf("error getting bot alias '%q': %w", rs.Primary.ID, err)
		}

		return nil
	}
}

func testAccCheckBotAliasDestroy(ctx context.Context, botName, botAliasName string) resource.TestCheckFunc {
	return func(s *terraform.State) error {
		conn := acctest.Provider.Meta().(*conns.AWSClient).LexModelsConn()

		_, err := conn.GetBotAliasWithContext(ctx, &lexmodelbuildingservice.GetBotAliasInput{
			BotName: aws.String(botName),
			Name:    aws.String(botAliasName),
		})

		if err != nil {
			if tfawserr.ErrCodeEquals(err, lexmodelbuildingservice.ErrCodeNotFoundException) {
				return nil
			}

			return fmt.Errorf("error getting bot alias '%s': %s", botAliasName, err)
		}

		return fmt.Errorf("error bot alias still exists after delete, %s", botAliasName)
	}
}

func testAccBotAliasConfig_basic(rName string) string {
	return fmt.Sprintf(`
resource "aws_lex_bot_alias" "test" {
  bot_name    = aws_lex_bot.test.name
  bot_version = aws_lex_bot.test.version
  description = "Testing lex bot alias create."
  name        = "%s"
}
`, rName)
}

func testAccBotAliasConfig_botVersionUpdate(rName string) string {
	return fmt.Sprintf(`
resource "aws_lex_bot_alias" "test" {
  bot_name    = aws_lex_bot.test.name
  bot_version = "1"
  description = "Testing lex bot alias create."
  name        = "%s"
}
`, rName)
}

func testAccBotAliasConfig_conversationLogsText(rName string) string {
	return fmt.Sprintf(`
resource "aws_lex_bot_alias" "test" {
  bot_name    = aws_lex_bot.test.name
  bot_version = aws_lex_bot.test.version
  description = "Testing lex bot alias create."
  name        = "%[1]s"
  conversation_logs {
    iam_role_arn = aws_iam_role.test.arn
    log_settings {
      destination  = "CLOUDWATCH_LOGS"
      log_type     = "TEXT"
      resource_arn = aws_cloudwatch_log_group.test.arn
    }
  }
}

resource "aws_cloudwatch_log_group" "test" {
  name = "%[1]s"
}

resource "aws_iam_role" "test" {
  name               = "%[1]s"
  assume_role_policy = data.aws_iam_policy_document.lex_assume_role_policy.json
}

data "aws_iam_policy_document" "lex_assume_role_policy" {
  statement {
    effect  = "Allow"
    actions = ["sts:AssumeRole"]
    principals {
      type        = "Service"
      identifiers = ["lex.amazonaws.com"]
    }
  }
}

data "aws_iam_policy_document" "lex_cloud_watch_logs_policy" {
  statement {
    effect = "Allow"
    actions = [
      "logs:CreateLogStream",
      "logs:PutLogEvents",
    ]
    resources = [
      aws_cloudwatch_log_group.test.arn,
    ]
  }
}

resource "aws_iam_role_policy" "test" {
  name   = "%[1]s"
  role   = aws_iam_role.test.id
  policy = data.aws_iam_policy_document.lex_cloud_watch_logs_policy.json
}
`, rName)
}

func testAccBotAliasConfig_conversationLogsAudio(rName string) string {
	return fmt.Sprintf(`
resource "aws_lex_bot_alias" "test" {
  bot_name    = aws_lex_bot.test.name
  bot_version = aws_lex_bot.test.version
  description = "Testing lex bot alias create."
  name        = "%[1]s"
  conversation_logs {
    iam_role_arn = aws_iam_role.test.arn
    log_settings {
      destination  = "S3"
      log_type     = "AUDIO"
      resource_arn = aws_s3_bucket.test.arn
      kms_key_arn  = aws_kms_key.test.arn
    }
  }
}

resource "aws_s3_bucket" "test" {
  bucket = "%[1]s"
}

resource "aws_kms_key" "test" {}

resource "aws_iam_role" "test" {
  name               = "%[1]s"
  assume_role_policy = data.aws_iam_policy_document.lex_assume_role_policy.json
}

data "aws_iam_policy_document" "lex_assume_role_policy" {
  statement {
    effect  = "Allow"
    actions = ["sts:AssumeRole"]
    principals {
      type        = "Service"
      identifiers = ["lex.amazonaws.com"]
    }
  }
}

data "aws_iam_policy_document" "lex_s3_policy" {
  statement {
    effect = "Allow"
    actions = [
      "s3:PutObject",
    ]
    resources = [
      aws_s3_bucket.test.arn,
    ]
  }
}

resource "aws_iam_role_policy" "test" {
  name   = "%[1]s"
  role   = aws_iam_role.test.id
  policy = data.aws_iam_policy_document.lex_s3_policy.json
}
`, rName)
}

func testAccBotAliasConfig_conversationLogsBoth(rName string) string {
	return fmt.Sprintf(`
resource "aws_lex_bot_alias" "test" {
  bot_name    = aws_lex_bot.test.name
  bot_version = aws_lex_bot.test.version
  description = "Testing lex bot alias create."
  name        = "%[1]s"
  conversation_logs {
    iam_role_arn = aws_iam_role.test.arn
    log_settings {
      destination  = "CLOUDWATCH_LOGS"
      log_type     = "TEXT"
      resource_arn = aws_cloudwatch_log_group.test.arn
    }
    log_settings {
      destination  = "S3"
      log_type     = "AUDIO"
      resource_arn = aws_s3_bucket.test.arn
      kms_key_arn  = aws_kms_key.test.arn
    }
  }
}

resource "aws_cloudwatch_log_group" "test" {
  name = "%[1]s"
}

resource "aws_s3_bucket" "test" {
  bucket = "%[1]s"
}

resource "aws_kms_key" "test" {}

resource "aws_iam_role" "test" {
  name               = "%[1]s"
  assume_role_policy = data.aws_iam_policy_document.lex_assume_role_policy.json
}

data "aws_iam_policy_document" "lex_assume_role_policy" {
  statement {
    effect  = "Allow"
    actions = ["sts:AssumeRole"]
    principals {
      type        = "Service"
      identifiers = ["lex.amazonaws.com"]
    }
  }
}

data "aws_iam_policy_document" "lex_cloud_watch_logs_policy" {
  statement {
    effect = "Allow"
    actions = [
      "logs:CreateLogStream",
      "logs:PutLogEvents",
    ]
    resources = [
      aws_cloudwatch_log_group.test.arn,
    ]
  }
}

resource "aws_iam_role_policy" "lex_cloud_watch_logs_policy" {
  name   = "%[1]s-text"
  role   = aws_iam_role.test.id
  policy = data.aws_iam_policy_document.lex_cloud_watch_logs_policy.json
}

data "aws_iam_policy_document" "lex_s3_policy" {
  statement {
    effect = "Allow"
    actions = [
      "s3:PutObject",
    ]
    resources = [
      aws_s3_bucket.test.arn,
    ]
  }
}

resource "aws_iam_role_policy" "lex_s3_policy" {
  name   = "%[1]s-audio"
  role   = aws_iam_role.test.id
  policy = data.aws_iam_policy_document.lex_s3_policy.json
}
`, rName)
}

func testAccBotAliasConfig_descriptionUpdate(rName string) string {
	return fmt.Sprintf(`
resource "aws_lex_bot_alias" "test" {
  bot_name    = aws_lex_bot.test.name
  bot_version = aws_lex_bot.test.version
  description = "Testing lex bot alias update."
  name        = "%s"
}
`, rName)
}<|MERGE_RESOLUTION|>--- conflicted
+++ resolved
@@ -25,13 +25,8 @@
 
 	resource.ParallelTest(t, resource.TestCase{
 		PreCheck: func() {
-<<<<<<< HEAD
 			acctest.PreCheck(ctx, t)
-			acctest.PreCheckPartitionHasService(lexmodelbuildingservice.EndpointsID, t)
-=======
-			acctest.PreCheck(t)
 			acctest.PreCheckPartitionHasService(t, lexmodelbuildingservice.EndpointsID)
->>>>>>> 78d002fe
 		},
 		ErrorCheck:               acctest.ErrorCheck(t, lexmodelbuildingservice.EndpointsID),
 		ProtoV5ProviderFactories: acctest.ProtoV5ProviderFactories,
@@ -75,13 +70,8 @@
 	// If this test runs in parallel with other Lex Bot tests, it loses its description
 	resource.Test(t, resource.TestCase{
 		PreCheck: func() {
-<<<<<<< HEAD
 			acctest.PreCheck(ctx, t)
-			acctest.PreCheckPartitionHasService(lexmodelbuildingservice.EndpointsID, t)
-=======
-			acctest.PreCheck(t)
 			acctest.PreCheckPartitionHasService(t, lexmodelbuildingservice.EndpointsID)
->>>>>>> 78d002fe
 		},
 		ErrorCheck:               acctest.ErrorCheck(t, lexmodelbuildingservice.EndpointsID),
 		ProtoV5ProviderFactories: acctest.ProtoV5ProviderFactories,
@@ -137,13 +127,8 @@
 
 	resource.ParallelTest(t, resource.TestCase{
 		PreCheck: func() {
-<<<<<<< HEAD
 			acctest.PreCheck(ctx, t)
-			acctest.PreCheckPartitionHasService(lexmodelbuildingservice.EndpointsID, t)
-=======
-			acctest.PreCheck(t)
 			acctest.PreCheckPartitionHasService(t, lexmodelbuildingservice.EndpointsID)
->>>>>>> 78d002fe
 		},
 		ErrorCheck:               acctest.ErrorCheck(t, lexmodelbuildingservice.EndpointsID),
 		ProtoV5ProviderFactories: acctest.ProtoV5ProviderFactories,
@@ -193,13 +178,8 @@
 
 	resource.ParallelTest(t, resource.TestCase{
 		PreCheck: func() {
-<<<<<<< HEAD
 			acctest.PreCheck(ctx, t)
-			acctest.PreCheckPartitionHasService(lexmodelbuildingservice.EndpointsID, t)
-=======
-			acctest.PreCheck(t)
 			acctest.PreCheckPartitionHasService(t, lexmodelbuildingservice.EndpointsID)
->>>>>>> 78d002fe
 		},
 		ErrorCheck:               acctest.ErrorCheck(t, lexmodelbuildingservice.EndpointsID),
 		ProtoV5ProviderFactories: acctest.ProtoV5ProviderFactories,
@@ -250,13 +230,8 @@
 
 	resource.ParallelTest(t, resource.TestCase{
 		PreCheck: func() {
-<<<<<<< HEAD
 			acctest.PreCheck(ctx, t)
-			acctest.PreCheckPartitionHasService(lexmodelbuildingservice.EndpointsID, t)
-=======
-			acctest.PreCheck(t)
 			acctest.PreCheckPartitionHasService(t, lexmodelbuildingservice.EndpointsID)
->>>>>>> 78d002fe
 		},
 		ErrorCheck:               acctest.ErrorCheck(t, lexmodelbuildingservice.EndpointsID),
 		ProtoV5ProviderFactories: acctest.ProtoV5ProviderFactories,
@@ -306,13 +281,8 @@
 
 	resource.ParallelTest(t, resource.TestCase{
 		PreCheck: func() {
-<<<<<<< HEAD
 			acctest.PreCheck(ctx, t)
-			acctest.PreCheckPartitionHasService(lexmodelbuildingservice.EndpointsID, t)
-=======
-			acctest.PreCheck(t)
 			acctest.PreCheckPartitionHasService(t, lexmodelbuildingservice.EndpointsID)
->>>>>>> 78d002fe
 		},
 		ErrorCheck:               acctest.ErrorCheck(t, lexmodelbuildingservice.EndpointsID),
 		ProtoV5ProviderFactories: acctest.ProtoV5ProviderFactories,
@@ -361,13 +331,8 @@
 
 	resource.ParallelTest(t, resource.TestCase{
 		PreCheck: func() {
-<<<<<<< HEAD
 			acctest.PreCheck(ctx, t)
-			acctest.PreCheckPartitionHasService(lexmodelbuildingservice.EndpointsID, t)
-=======
-			acctest.PreCheck(t)
 			acctest.PreCheckPartitionHasService(t, lexmodelbuildingservice.EndpointsID)
->>>>>>> 78d002fe
 		},
 		ErrorCheck:               acctest.ErrorCheck(t, lexmodelbuildingservice.EndpointsID),
 		ProtoV5ProviderFactories: acctest.ProtoV5ProviderFactories,
